--- conflicted
+++ resolved
@@ -50,22 +50,12 @@
     enum ForwardDynamicsAlgorithmType { eFeatherstone, eCRB }; 
     RCArticulatedBody();
     virtual ~RCArticulatedBody() {}
-<<<<<<< HEAD
-    MatrixN& generalized_inertia_mult(const MatrixN& M, MatrixN& result);
-    virtual MatrixN& calc_jacobian(const Vector3& point, RigidBodyPtr link, MatrixN& J);
-    virtual MatrixN calc_jacobian_column(JointPtr joint, const Vector3& point);
-    virtual MatrixN& calc_jacobian_column(JointPtr joint, const Vector3& point, const Matrix4& base_transform, const std::map<JointPtr, VectorN>& q, MatrixN& Jc);
-    virtual MatrixN& calc_jacobian_column(JointPtr joint, const Vector3& point, MatrixN& Jc);
-    virtual MatrixN& calc_jacobian_floating_base(const Vector3& point, MatrixN& J);
-    virtual void update_link_transforms();    
-=======
 /*
     virtual Ravelin::MatrixNd& calc_jacobian(const Point3d& point, RigidBodyPtr link, Ravelin::MatrixNd& J);
     virtual Ravelin::MatrixNd& calc_jacobian(const Point3d& point, const Ravelin::Pose3d& base_pose, const std::map<JointPtr, Ravelin::VectorNd>& q, RigidBodyPtr link, Ravelin::MatrixNd& J);
 */
     virtual void reset_accumulators();
     virtual void update_link_poses();    
->>>>>>> f15d295b
     virtual void update_link_velocities();
     virtual void apply_impulse(const Ravelin::SMomentumd& w, RigidBodyPtr link);
     virtual void calc_fwd_dyn();
@@ -149,8 +139,6 @@
     /// The vector of explicit joint constraints
     std::vector<JointPtr> _ejoints;
 
-<<<<<<< HEAD
-=======
     /// The vector of implicit joint constraints
     std::vector<JointPtr> _ijoints;
 
@@ -161,7 +149,6 @@
     /// Indicates when position data has been invalidated
     bool _position_invalidated;
 
->>>>>>> f15d295b
     /// The CRB algorithm
     CRBAlgorithm _crb;
 
@@ -176,30 +163,6 @@
     void update_factorized_generalized_inertia();
     void determine_contact_jacobians(const EventProblemData& q, const Ravelin::VectorNd& v, const Ravelin::MatrixNd& M, Ravelin::MatrixNd& Jc, Ravelin::MatrixNd& Dc);
     static bool supports(JointPtr joint, RigidBodyPtr link);
-<<<<<<< HEAD
-    void determine_generalized_forces(VectorN& gf) const;
-    void determine_generalized_accelerations(VectorN& xdd) const;
-    void determine_constraint_force_transform(MatrixN& K) const;
-    void M_mult(const VectorN& v, VectorN& result) const;
-    void set_generalized_acceleration(DynamicBody::GeneralizedCoordinateType gctype, const VectorN& a);
-    void determine_explicit_constraint_movement_jacobian(MatrixN& D);
-    void determine_explicit_constraint_jacobians(const EventProblemData& q, MatrixN& Jx, MatrixN& Dx);
-    void determine_explicit_constraint_jacobian(MatrixN& J);
-    void determine_explicit_constraint_jacobian_dot(MatrixN& J);
-    void set_explicit_constraint_forces(const VectorN& lambda);
-
-    // temporary variables
-    VectorN _workv, _workv2, _fext, _Jx_v, _Jx_dot_v, _alpha_x, _beta_x, _v, _C;
-    VectorN _x, _iM_fext, _Dx_v;
-    MatrixN _workM, _workM2, _R;
-    MatrixN _Jc, _Dc, _Jl, _Jx, _Dx, _Dt, _Jx_iM_JxT, _Jx_dot;
-    MatrixN _iM_JcT, _iM_DcT, _iM_JlT, _iM_JxT, _iM_DxT, _iM_DtT;
-    SMatrix6N _so;
-    std::vector<SVector6> _dv, _f;
-    std::vector<const SMatrix6N*> _sx;
-    std::vector<unsigned> _pidx, _coord_indices, _nrm_c_indices, _tan_c_indices;
-    std::vector<SpatialRBInertia> _Ic;
-=======
     void determine_generalized_forces(Ravelin::VectorNd& gf) const;
     void determine_generalized_accelerations(Ravelin::VectorNd& xdd) const;
     void determine_constraint_force_transform(Ravelin::MatrixNd& K) const;
@@ -209,7 +172,6 @@
     void determine_implicit_constraint_jacobian(Ravelin::MatrixNd& J);
     void determine_implicit_constraint_jacobian_dot(Ravelin::MatrixNd& J) const;
     void set_implicit_constraint_forces(const Ravelin::VectorNd& lambda);
->>>>>>> f15d295b
 }; // end class
 
 } // end namespace
