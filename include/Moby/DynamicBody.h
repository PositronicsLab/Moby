--- conflicted
+++ resolved
@@ -30,11 +30,7 @@
     DynamicBody() 
     { 
       controller = NULL; 
-<<<<<<< HEAD
-      _enabled = true;
       _kinematic_update = false;
-=======
->>>>>>> bf0d0b1b
     }
 
     virtual ~DynamicBody() {}
@@ -182,18 +178,9 @@
     /// The computation frame type
     ReferenceFrameType _rftype;
 
-<<<<<<< HEAD
-    /// Sets the body to be enabled or disabled
-    virtual void set_enabled(bool flag) { _enabled = flag; }
-
-    /// Gets whether the body is enabled
-    bool is_enabled() const { return _enabled; }
-
     /// Kinematic update flag
     bool _kinematic_update;
 
-=======
->>>>>>> bf0d0b1b
   private:
 
     /// Set of recurrent forces applied to this body
