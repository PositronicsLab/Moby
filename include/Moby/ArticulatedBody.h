--- conflicted
+++ resolved
@@ -57,13 +57,8 @@
   public:
     ArticulatedBody();
     virtual ~ArticulatedBody() {}
-<<<<<<< HEAD
-    virtual void set_enabled(bool flag);
-    unsigned num_constraint_eqns_implicit() const;
-=======
     virtual bool is_floating_base() const = 0;
     virtual RigidBodyPtr get_base_link() const = 0;
->>>>>>> 4a5f3703
     unsigned num_constraint_eqns_explicit() const;
     unsigned num_constraint_eqns_implicit() const;
     virtual void rotate(const Ravelin::Quatd& q);
@@ -78,19 +73,9 @@
     virtual void save_to_xml(XMLTreePtr node, std::list<boost::shared_ptr<const Base> >& shared_objects) const;
     virtual unsigned num_joint_dof() const;
     void find_loops(std::vector<unsigned>& loop_indices, std::vector<std::vector<unsigned> >& loop_links) const;
-<<<<<<< HEAD
-    void compute_Z_matrices(const std::vector<unsigned>& loop_indices, const std::vector<std::vector<unsigned> >& loop_links, std::vector<MatrixN>& Zd, std::vector<MatrixN>& Z1d, std::vector<MatrixN>& Z) const;
-
-    /// Finds (joint) limit events
-    void (*find_custom_limit_events)(const VectorN& q0, const VectorN& q1, Real dt, std::vector<Event>& events); 
-
-    /// Gets the number of degrees-of-freedom permitted by implicit constraints
-    virtual unsigned num_joint_dof_implicit() const = 0;
-=======
     void compute_Z_matrices(const std::vector<unsigned>& loop_indices, const std::vector<std::vector<unsigned> >& loop_links, std::vector<Ravelin::MatrixNd>& Zd, std::vector<Ravelin::MatrixNd>& Z1d, std::vector<Ravelin::MatrixNd>& Z) const;
     virtual Ravelin::MatrixNd& calc_jacobian(boost::shared_ptr<const Ravelin::Pose3d> frame, DynamicBodyPtr body, Ravelin::MatrixNd& J);
     virtual Ravelin::MatrixNd& calc_jacobian_dot(boost::shared_ptr<const Ravelin::Pose3d> frame, DynamicBodyPtr body, Ravelin::MatrixNd& J);
->>>>>>> 4a5f3703
 
     /// Gets the number of degrees-of-freedom permitted by explicit constraints
     virtual unsigned num_joint_dof_explicit() const = 0;
@@ -122,7 +107,7 @@
     virtual void apply_impulse(const Ravelin::SMomentumd& w, RigidBodyPtr link) = 0;
       
     /// Method for resetting the force and torque accumulators on all links
-    virtual void reset_accumulators();
+    virtual void reset_accumulators() = 0;
 
     /// Use the advanced (but relatively slow) full friction model?
     bool use_advanced_friction_model;
