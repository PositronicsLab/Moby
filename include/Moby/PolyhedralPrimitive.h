--- conflicted
+++ resolved
@@ -55,7 +55,6 @@
     // Gets the number of facets in this primitive
     virtual unsigned num_facets() const = 0;
 
-<<<<<<< HEAD
 /*
     // Gets the bounding radius of this primitive
     virtual double get_bounding_radius() const
@@ -74,11 +73,9 @@
       return max_dist;      
     }
 */
-=======
+
   protected:
     Polyhedron _poly;
-
->>>>>>> b243d6d3
 }; // end class
 
 } // end namespace
