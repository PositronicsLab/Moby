/****************************************************************************
 * Copyright 2014 Evan Drumwright
 * This library is distributed under the terms of the Apache V2.0 
 * License (obtainable from http://www.apache.org/licenses/LICENSE-2.0).
 ****************************************************************************/

#ifndef _POLYHEDRAL_PRIMITIVE_H
#define _POLYHEDRAL_PRIMITIVE_H

#include <Moby/Primitive.h>
#include <Moby/Polyhedron.h>

namespace Moby {

/// Defines a triangle-mesh-based primitive type used for inertial property calculation and geometry provisions
/**
 * The center-of-mass of derived types may be at the origin of the world,
 * or not.  Additionally, Primitive can take a transformation matrix in its
 * constructor, with which the primitive data (com, inertia matrix, and geometry)
 * can be transformed.
 */
class PolyhedralPrimitive : public Primitive 
{
  public:

    PolyhedralPrimitive() : Primitive() { }
    PolyhedralPrimitive(const Ravelin::Pose3d& T) : Primitive(T) { }
    virtual double calc_signed_dist(boost::shared_ptr<const Primitive> p, Point3d& pthis, Point3d& pp) const;

    /// Gets the polyhedron corresponding to this primitive (in its transformed state)
    const Polyhedron& get_polyhedron() const { return _poly; }

    /// Sets the pose for this polyhedral primitive, which transforms the underlying polyhedron 
    virtual void set_pose(const Ravelin::Pose3d& P)
    {
      boost::shared_ptr<Ravelin::Pose3d> Pp(new Ravelin::Pose3d(P));

      // get the transform from the global pose to the old pose and from
      // the new pose to the global frame

      // apply the transform from the global pose to the old pose 
      Ravelin::Transform3d wTPp = Ravelin::Pose3d::calc_relative_pose(Pp, GLOBAL);
      Ravelin::Transform3d FTw = Ravelin::Pose3d::calc_relative_pose(GLOBAL, _F);

      // get the vertices
      std::vector<boost::shared_ptr<Polyhedron::Vertex> >& vertices = _poly.get_vertices();
      for (unsigned i=0; i< vertices.size(); i++)
      {
        Point3d p(vertices[i]->o, GLOBAL);
        p = FTw.transform_point(p);
        p = wTPp.transform_point(p);
        vertices[i]->o = Ravelin::Origin3d(p);
      }
    }

    // Gets the number of facets in this primitive
    virtual unsigned num_facets() const = 0;

/*
    // Gets the bounding radius of this primitive
    virtual double get_bounding_radius() const
    {
      // get the vertices
      std::vector<Point3d> verts;
      get_vertices(verts);
      if (verts.empty())
        return 0.0;

      // find which point is closest
      double max_dist = 0.0;
      for (unsigned i=0; i< verts.size(); i++)
        max_dist = std::max(max_dist, verts[i].norm()); 

      return max_dist;      
    }
*/
  protected:
    Polyhedron _poly;
<<<<<<< HEAD
=======



>>>>>>> 3333d73a
}; // end class

} // end namespace

#endif<|MERGE_RESOLUTION|>--- conflicted
+++ resolved
@@ -76,12 +76,6 @@
 */
   protected:
     Polyhedron _poly;
-<<<<<<< HEAD
-=======
-
-
-
->>>>>>> 3333d73a
 }; // end class
 
 } // end namespace
