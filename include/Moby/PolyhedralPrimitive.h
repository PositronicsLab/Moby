--- conflicted
+++ resolved
@@ -73,15 +73,8 @@
       return max_dist;      
     }
 */
-<<<<<<< HEAD
   protected:
     Polyhedron _poly;
-
-=======
-
-  protected:
-    Polyhedron _poly;
->>>>>>> db302687
 }; // end class
 
 } // end namespace
