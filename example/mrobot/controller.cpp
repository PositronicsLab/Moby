--- conflicted
+++ resolved
@@ -6,11 +6,8 @@
 #include <Ravelin/Pose3d.h>
 #include <Ravelin/Vector3d.h>
 #include <Ravelin/VectorNd.h>
-<<<<<<< HEAD
 #include <fstream>
 
-boost::shared_ptr<Moby::EventDrivenSimulator> sim;
-=======
 #ifdef USE_INV_DYN
 #include <Pacer/controller.h>
 #include <Pacer/robot.h>
@@ -19,7 +16,6 @@
 #ifdef USE_INV_DYN
 boost::shared_ptr<Pacer::Robot> pacer_robot;
 #endif
->>>>>>> a1089442
 
 using boost::shared_ptr;
 using namespace Ravelin;
@@ -27,14 +23,14 @@
 
 // global vars
 boost::shared_ptr<Moby::EventDrivenSimulator> sim;
-RigidBodyPtr left_wheel_link, right_wheel_link;
+RigidBodyPtr left_wheel_link, right_wheel_link, chassis_link;
 
 // set the desired wheel speeds
 const double UL = 1.0;
 const double UR = 0.5;
 
 // get the step size
-double STEP_SIZE = 1e-5;
+double STEP_SIZE = 1e-5 * 5.0;
 // calculates inverse dynamics torques under the no slip model
 void calc_inverse_dynamics(RCArticulatedBodyPtr robot, const VectorNd& qdd, VectorNd& tau)
 {
@@ -56,10 +52,10 @@
 
   // setup q and qd
   std::map<std::string, double> q, qd;
-  q["0left_wheel_joint"] = robot_q[LEFT];
-  q["0right_wheel_joint"] = robot_q[RIGHT];
-  qd["0left_wheel_joint"] = robot_dq[LEFT];
-  qd["0right_wheel_joint"] = robot_dq[RIGHT];
+  q["0left_wheel_hinge"] = robot_q[LEFT];
+  q["0right_wheel_hinge"] = robot_q[RIGHT];
+  qd["0left_wheel_hinge"] = robot_dq[LEFT];
+  qd["0right_wheel_hinge"] = robot_dq[RIGHT];
 
   // get v, M, N, S/T, f
   boost::shared_ptr<const Pacer::RobotData> data = Pacer::Robot::gen_vars_from_model(q, qd, base_pose, base_xd, pacer_robot);
@@ -70,7 +66,7 @@
   const VectorNd& f = data->generalized_fext;
 
   // define DT
-  const double DT = STEP_SIZE*5.0;
+  const double DT = STEP_SIZE;
 
   // call the method
   VectorNd cf;
@@ -110,7 +106,7 @@
   }
 
   // setup the PD controller
-  const double KV = 1000.0;
+  const double KV = 100.0;
 
   // set dq_des, ddq_des;
   double dq_des[2];
@@ -119,15 +115,19 @@
   dq_des[RIGHT] = UR;
   ddq_des[LEFT] = ddq_des[RIGHT] = 0.0;
 
+  const double DT = STEP_SIZE;
+  ddq_des[LEFT] = (dq_des[LEFT] - dq[LEFT])/DT; 
+  ddq_des[RIGHT] = (dq_des[RIGHT] - dq[RIGHT])/DT;
+
   // compute inverse dynamics torques
   VectorNd tau(2);
   calc_inverse_dynamics(robot, ddq_des, tau);
 
 std::cout << "L: " << dq[0] << " R: " << dq[1] << std::endl;
-  // setup the feedback torques
+  // setup the joint torques
   VectorNd fleft(1), fright(1);
-  fleft[0] = KV*(dq_des[LEFT] - dq[LEFT]);
-  fright[0] = KV*(dq_des[RIGHT] - dq[RIGHT]);
+  fleft[0] = tau[LEFT] + KV*(dq_des[LEFT] - dq[LEFT]);
+  fright[0] = tau[RIGHT] + KV*(dq_des[RIGHT] - dq[RIGHT]);
 
   // collect state data
   std::ofstream out("state.data", std::ostream::app);
@@ -151,7 +151,7 @@
 void contact_callback_fn(std::vector<Moby::UnilateralConstraint>& e,
                             boost::shared_ptr<void> empty)
 {
-  const unsigned LEFT = 0, RIGHT = 1;
+  const unsigned LEFT = 0, RIGHT = 1, CHASSIS = 2;
 
   #ifdef USE_INV_DYN
   // clear all existing contact data
@@ -162,6 +162,7 @@
     eefs[i].tan1.clear();
     eefs[i].tan2.clear();
     eefs[i].point.clear();
+    eefs[i].mu_coulomb.clear();
   }
 
   // process contacts
@@ -170,26 +171,13 @@
     {
       Moby::SingleBodyPtr sb1 = e[i].contact_geom1->get_single_body();
       Moby::SingleBodyPtr sb2 = e[i].contact_geom2->get_single_body();
-
-<<<<<<< HEAD
-      std::cout << "contact: " << sb1->id << " and " << sb2->id << std::endl;
-      std::cout << "i = " << e[i].contact_impulse.get_linear() << std::endl;
-      std::cout << "p = " << e[i].contact_point << std::endl;
-      std::cout << "n = " << e[i].contact_normal << std::endl;
-//      std::cout << "s = " << e[i].contact_tan1 << std::endl;
-//      std::cout << "t = " << e[i].contact_tan2 << std::endl;
-//      std::cout << "muC = " << e[i].contact_mu_coulomb << std::endl;
-//      std::cout << "muV = " << e[i].contact_mu_viscous << std::endl;
-    }
-  }
-  std::cout << "<< end post_event_callback_fn(.)" << std::endl;
-=======
       if (sb1 == left_wheel_link || sb2 == left_wheel_link)
       {
         eefs[LEFT].point.push_back(e[i].contact_point);
         eefs[LEFT].normal.push_back(e[i].contact_normal);
         eefs[LEFT].tan1.push_back(e[i].contact_tan1);
         eefs[LEFT].tan2.push_back(e[i].contact_tan2);
+        eefs[LEFT].mu_coulomb.push_back(100.0);
         if (sb2 == left_wheel_link)
           eefs[LEFT].normal.back() = eefs[LEFT].normal.back();
       }
@@ -199,13 +187,23 @@
         eefs[RIGHT].normal.push_back(e[i].contact_normal);
         eefs[RIGHT].tan1.push_back(e[i].contact_tan1);
         eefs[RIGHT].tan2.push_back(e[i].contact_tan2);
+        eefs[RIGHT].mu_coulomb.push_back(100.0);
         if (sb2 == right_wheel_link)
           eefs[RIGHT].normal.back() = eefs[RIGHT].normal.back();
       }
+      else if (sb1 == chassis_link || sb2 == chassis_link)
+      {
+        eefs[CHASSIS].point.push_back(e[i].contact_point);
+        eefs[CHASSIS].normal.push_back(e[i].contact_normal);
+        eefs[CHASSIS].tan1.push_back(e[i].contact_tan1);
+        eefs[CHASSIS].tan2.push_back(e[i].contact_tan2);
+        eefs[CHASSIS].mu_coulomb.push_back(100.0);
+        if (sb2 == chassis_link)
+          eefs[CHASSIS].normal.back() = eefs[CHASSIS].normal.back();
+      }
     }
   }
   #endif
->>>>>>> a1089442
 }
 
 // ============================================================================
@@ -239,9 +237,11 @@
   // set the controller
   robot->controller = &controller;
 
-  // get the left and right wheels
+  // get the chassis, left, and right wheels
+  const std::string CHASSIS_LINK_ID = "chassis";
   const std::string LEFT_WHEEL_LINK_ID = "left_wheel_link";
   const std::string RIGHT_WHEEL_LINK_ID = "right_wheel_link";
+  chassis_link = robot->find_link(CHASSIS_LINK_ID);
   left_wheel_link = robot->find_link(LEFT_WHEEL_LINK_ID);
   right_wheel_link = robot->find_link(RIGHT_WHEEL_LINK_ID);
 
