--- conflicted
+++ resolved
@@ -34,11 +34,7 @@
       </RigidBody>
 
     <!-- Setup the simulator -->
-<<<<<<< HEAD
     <TimeSteppingSimulator id="simulator" min-step-size="1e-8">
-=======
-    <EventDrivenSimulator id="simulator" integrator-id="bsi" Euler-step="1e-3">
->>>>>>> 3333d73a
       <DynamicBody dynamic-body-id="box" />
       <DynamicBody dynamic-body-id="ground" />
       <RecurrentForce recurrent-force-id="gravity"  />
