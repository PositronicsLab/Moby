--- conflicted
+++ resolved
@@ -37,11 +37,7 @@
       <DynamicBody dynamic-body-id="box" />
       <DynamicBody dynamic-body-id="ground" />
       <RecurrentForce recurrent-force-id="gravity"  />
-<<<<<<< HEAD
-      <ContactParameters object1-id="ground" object2-id="box" epsilon="0" mu-coulomb="0" mu-viscous="0.0" friction-cone-edges="4" />
-=======
       <ContactParameters object1-id="ground" object2-id="box" epsilon="0" mu-coulomb="0" mu-viscous="0" friction-cone-edges="4" />
->>>>>>> b243d6d3
     </EventDrivenSimulator>
   </MOBY>
 </XML>
