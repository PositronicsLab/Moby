--- conflicted
+++ resolved
@@ -25,7 +25,10 @@
   Pose3d P = *l1->get_inertial_pose();
   double err = P.x.norm() - 1.0;
 
-<<<<<<< HEAD
+  // project the position of l1 back to the unit sphere
+  P.x.normalize();
+  l1->set_pose(P);
+
   // project back to the constraint manifold
   shared_ptr<Pose3d> l1_pose = boost::const_pointer_cast<Pose3d>(l1->get_pose());
 //  l1_pose->x.normalize(); 
@@ -33,18 +36,6 @@
 
   std::ofstream out("cvio.dat", std::ostream::app);
   out << (P.x.norm() - 1.0) << std::endl;
-=======
-  // project the position of l1 back to the unit sphere
-  P.x.normalize();
-  l1->set_pose(P);
-
-  // project back to the constraint manifold
-  shared_ptr<Pose3d> l1_pose = boost::const_pointer_cast<Pose3d>(l1->get_pose());
-//  l1_pose->x.normalize(); 
-
-  std::ofstream out("cvio.dat", std::ostream::app);
-  out << err << std::endl;
->>>>>>> 3333d73a
   out.close();
 }
 
