--- conflicted
+++ resolved
@@ -1005,17 +1005,11 @@
       std::vector<SVelocityd> s_mixed;
       Pose3d::transform(ob->get_mixed_pose(), s, s_mixed);
 //      Pose3d::transform(_w[oidx].pose, s, s_mixed);
-<<<<<<< HEAD
-      if (!s_mixed.empty())
-        FILE_LOG(LOG_DYNAMICS) << " -- s' (mixed pose): " << s_mixed[0] << std::endl;
-      FILE_LOG(LOG_DYNAMICS) << " -- force (mixed pose): " << w_mixed << std::endl;
-=======
       if (!s.empty())
       {
         FILE_LOG(LOG_DYNAMICS) << " -- s' (mixed pose): " << s_mixed[0] << std::endl;
         FILE_LOG(LOG_DYNAMICS) << " -- force (mixed pose): " << w_mixed << std::endl;
       }
->>>>>>> 67d7dcb1
     }
     FILE_LOG(LOG_DYNAMICS) << "   -- forces: " << _w[oidx] << std::endl;
     FILE_LOG(LOG_DYNAMICS) << "   -- component of C: " << Csub << std::endl;
