--- conflicted
+++ resolved
@@ -416,7 +416,6 @@
   double d = calc_height(p);
 
   // setup the normal
-<<<<<<< HEAD
   if (d >= 0.0)
   {
     double gx, gz;
@@ -425,12 +424,6 @@
   }
   else
     normal = Vector3d(0.0, 1.0, 0.0, p.pose);
-=======
-  double gx, gz;
-  calc_gradient(p, gx, gz);
-//  normal = Vector3d::normalize(Vector3d(gx, 1, gz, p.pose));
-  normal = Vector3d::normalize(Vector3d(gx, 1, gz, p.pose));
->>>>>>> fdeb7d30
 
   // compute the distance
   return d;
