--- conflicted
+++ resolved
@@ -4509,9 +4509,7 @@
 /// Regularized wrapper around Lemke's algorithm
 bool Optimization::lcp_lemke_regularized(const MatrixN& M, const VectorN& q, VectorN& z, int min_exp, unsigned step_exp, int max_exp, Real piv_tol, Real zero_tol)
 {
-<<<<<<< HEAD
   FILE_LOG(LOG_OPT) << "Optimization::lcp_lemke_regularized() entered" << endl;
-=======
   SAFESTATIC FastThreadable<VectorN> w_x, qq_x;
   SAFESTATIC FastThreadable<MatrixN> MM_x;
   VectorN& w = w_x();
@@ -4528,33 +4526,29 @@
   // copy M and q
   MM.copy_from(M);
   qq.copy_from(q);
->>>>>>> e76a5ac9
 
   // try non-regularized version first
   bool result = lcp_lemke(MM, qq, z, piv_tol, zero_tol);
   if (result)
   {
-<<<<<<< HEAD
-    FILE_LOG(LOG_OPT) << "  solved with no regularization necessary!" << endl;
-    FILE_LOG(LOG_OPT) << "Optimization::lcp_lemke_regularized() exited" << endl;
-=======
     // verify that solution truly is a solution -- check z
-    if (*std::min_element(z.begin(), z.end()) < -zero_tol)
-      return false;
-
-    // check w
-    M.mult(z, w) += q;
-    if (*std::min_element(w.begin(), w.end()) < -zero_tol)
-      return false;
-
-    // check z'w
-    std::transform(z.begin(), z.end(), w.begin(), w.begin(), std::multiplies<Real>());
-    pair<Real*, Real*> mmax = boost::minmax_element(w.begin(), w.end());
-    if (*mmax.first < -zero_tol || *mmax.second > zero_tol)
-      return false;
-
->>>>>>> e76a5ac9
-    return true;
+    if (*std::min_element(z.begin(), z.end()) >= -zero_tol)
+    {
+      // check w
+      M.mult(z, w) += q;
+      if (*std::min_element(w.begin(), w.end()) >= -zero_tol)
+      {
+        // check z'w
+        std::transform(z.begin(), z.end(), w.begin(), w.begin(), std::multiplies<Real>());
+        pair<Real*, Real*> mmax = boost::minmax_element(w.begin(), w.end());
+        if (*mmax.first >= -zero_tol && *mmax.second < zero_tol)
+        {
+          FILE_LOG(LOG_OPT) << "  solved with no regularization necessary!" << endl;
+          FILE_LOG(LOG_OPT) << "Optimization::lcp_lemke_regularized() exited" << endl;
+          return true;
+        }
+      }
+    }
   }
 
   // start the regularization process
@@ -4570,14 +4564,11 @@
       MM(i,i) += lambda;
 
     // try to solve the LCP
-<<<<<<< HEAD
-    if ((result = lcp_lemke(MM, q, z, piv_tol, zero_tol)))
+    if ((result = lcp_lemke(MM, qq, z, piv_tol, zero_tol)))
     {
       FILE_LOG(LOG_OPT) << "  solved with regularization factor: " << lambda << endl;
       FILE_LOG(LOG_OPT) << "Optimization::lcp_lemke_regularized() exited" << endl;
-=======
-    if ((result = lcp_lemke(MM, qq, z, piv_tol, zero_tol)))
-    {
+
       // verify that solution truly is a solution -- check z
       if (*std::min_element(z.begin(), z.end()) < -zero_tol)
         continue; 
@@ -4597,7 +4588,6 @@
       if (*mmax.first < -zero_tol || *mmax.second > zero_tol)
         continue;
 
->>>>>>> e76a5ac9
       return true;
     }
 
