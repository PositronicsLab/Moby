/****************************************************************************
 * Copyright 2008 Evan Drumwright
 * This library is distributed under the terms of the GNU Lesser General Public 
 * License (found in COPYING).
 ****************************************************************************/

#include <boost/tuple/tuple.hpp>
#include <Moby/XMLTree.h>
#include <Moby/ArticulatedBody.h>
#include <Moby/RigidBody.h>
#include <Moby/DynamicBody.h>
#include <Moby/CollisionGeometry.h>
#include <Moby/CollisionDetection.h>
#include <Moby/ContactParameters.h>
#include <Moby/VariableStepIntegrator.h>
#include <Moby/ImpactToleranceException.h>
#include <Moby/AccelerationEventFailException.h>
#include <Moby/InvalidStateException.h>
#include <Moby/InvalidVelocityException.h>
#include <Moby/EventDrivenSimulator.h>

#ifdef USE_OSG
#include <osg/Geometry>
#include <osg/Geode>
#include <osg/ShapeDrawable>
#include <osg/PositionAttitudeTransform>
#include <osg/Quat>
#endif // USE_OSG

using std::endl;
using std::list;
using std::vector;
using std::map;
using std::make_pair;
using std::multimap;
using std::pair;
using boost::tuple;
using boost::shared_ptr;
using boost::dynamic_pointer_cast;
using namespace Ravelin;
using namespace Moby;

/// Default constructor
EventDrivenSimulator::EventDrivenSimulator()
{
  event_callback_fn = NULL;
  event_post_impulse_callback_fn = NULL;
  post_mini_step_callback_fn = NULL;
  get_contact_parameters_callback_fn = NULL;
  render_contact_points = false;

  // setup the maximum event processing time
  max_event_time = std::numeric_limits<double>::max();

  // setup the minimum advancement
  min_advance = 1e-6;

  // setup the standard Euler step
  euler_step = 1e-3;

  // setup absolute and relative error tolerances
  rel_err_tol = NEAR_ZERO;
  abs_err_tol = NEAR_ZERO;
  minimum_step = 1e-5;

  // clear timings
  dynamics_time = (double) 0.0;
  event_time = (double) 0.0;
  coldet_time = (double) 0.0;
  std::fill_n(_step_times, _step_times+7, 0.0);

  // clear statistics
  std::fill_n(_step_stats, _step_stats+7, 0);
}

/// Compares two events for purposes of mapping velocity tolerances
bool EventDrivenSimulator::EventCmp::operator()(const Event& e1, const Event& e2)
 const
{
  if (e1.event_type == Event::eLimit)
  {
    // we'll place limit events before contact events
    if (e2.event_type == Event::eContact)
      return true;
    
    // if here, both are limit events 
    unsigned lj1 = e1.limit_joint->get_coord_index() + e1.limit_dof; 
    unsigned lj2 = e2.limit_joint->get_coord_index() + e2.limit_dof; 
    if (lj1 < lj2)
      return true;
    else 
    {
      assert(lj1 != lj2 || e1.limit_upper == e2.limit_upper);
      return false;
    } 
  }
  else
  {
    // first event is contact; check to see whether the second event is a contact
    if (e2.event_type == Event::eContact)
    {
      long cg11 = (long) e1.contact_geom1.get();
      long cg12 = (long) e1.contact_geom2.get();
      long cg21 = (long) e2.contact_geom1.get();
      long cg22 = (long) e2.contact_geom2.get();
      if (cg11+cg12 < cg21+cg22)
        return true;
      else
      {
        assert(cg11+cg12 != cg21+cg22 || 
               ((e1.contact_geom1 == e2.contact_geom1 && 
                 e1.contact_geom2 == e2.contact_geom2) ||
                (e1.contact_geom1 == e2.contact_geom2 &&
                 e1.contact_geom2 == e2.contact_geom1)));
        return false;
      }
    }
    else
      return false; // limits returned before contacts
  }
}

/// Handles acceleration events
void EventDrivenSimulator::handle_acceleration_events()
{
  // if there are no events, quit now
  if (_events.empty())
    return;

  // call the callback function, if any
  if (event_callback_fn)
    (*event_callback_fn)(_events, event_callback_data);

  // preprocess events
  for (unsigned i=0; i< _events.size(); i++)
    preprocess_event(_events[i]);

  // begin timing for event handling 
  tms cstart;  
  clock_t start = times(&cstart);

  // compute forces here...
  _accel_event_handler.process_events(_events);

  // tabulate times for event handling 
  tms cstop;  
  clock_t stop = times(&cstop);
  event_time += (double) (stop-start)/CLOCKS_PER_SEC;

  // call the post-force application callback, if any 
  if (event_post_impulse_callback_fn)
    (*event_post_impulse_callback_fn)(_events, event_post_impulse_callback_data);

  // recompute forward dynamics
  BOOST_FOREACH(DynamicBodyPtr body, _bodies)
    body->calc_fwd_dyn();
}

/// Computes the ODE of the system for acceleration events
VectorNd& EventDrivenSimulator::ode_accel_events(const VectorNd& x, double t, double dt, void* data, VectorNd& dx)
{
  FILE_LOG(LOG_SIMULATOR) << "EventDrivenSimulator::ode_accel_events() entered" << std::endl;

  // get the simulator
  shared_ptr<EventDrivenSimulator>& s = *((shared_ptr<EventDrivenSimulator>*) data);

  // initialize the ODE index
  unsigned idx = 0;

  // resize dx
  dx.resize(x.size());

  // loop through all bodies, preparing to compute the ODE
  BOOST_FOREACH(DynamicBodyPtr db, s->_bodies)
  {
    if (db->get_kinematic())
      continue;

    // get the number of generalized coordinates and velocities
    const unsigned NGC = db->num_generalized_coordinates(DynamicBody::eEuler);
    const unsigned NGV = db->num_generalized_coordinates(DynamicBody::eSpatial);

    // get x for the body 
    SharedConstVectorNd xsub = x.segment(idx, idx+NGC+NGV);

    FILE_LOG(LOG_SIMULATOR) << "evaluating derivative for body " << db->id << " at state " << xsub << std::endl;

    // compute the ODE
    db->prepare_to_calc_ode_accel_events(xsub, t, dt, &db); 

    // update idx
    idx += NGC+NGV;
  }

  // update the velocity bounds
  s->update_bounds();

  // check pairwise constraint violations
  s->check_pairwise_constraint_violations();

  // find events
  s->find_events();

  // check velocity violations for constraints
  s->check_constraint_velocity_violations();

  // convert events to acceleration events
  for (unsigned i=0; i< s->_events.size(); i++)
    s->_events[i].deriv_type = Event::eAccel;

  // loop through all bodies, computing forward dynamics 
  BOOST_FOREACH(DynamicBodyPtr db, s->_bodies)
  {
    if (db->get_kinematic())
      continue;

    db->calc_fwd_dyn();
  }

  // compute acceleration-based event forces
  s->handle_acceleration_events();

  // reset idx
  idx = 0;

  // loop through all bodies, computing the ODE
  BOOST_FOREACH(DynamicBodyPtr db, s->_bodies)
  {
    if (db->get_kinematic())
      continue;

    // get the number of generalized coordinates and velocities
    const unsigned NGC = db->num_generalized_coordinates(DynamicBody::eEuler);
    const unsigned NGV = db->num_generalized_coordinates(DynamicBody::eSpatial);

    // get dx for the body
    SharedVectorNd dxsub = dx.segment(idx, idx+NGC+NGV);

    // compute the ODE
    db->ode(t, dt, &db, dxsub); 

    FILE_LOG(LOG_SIMULATOR) << " ODE evaluation for body " << db->id << ": " << dxsub << std::endl;

    // update idx
    idx += NGC+NGV;
  }

  FILE_LOG(LOG_SIMULATOR) << "EventDrivenSimulator::ode_accel_events() exited" << std::endl;

  // return the ODE
  return dx;
}

/// Gets the contact data between a pair of geometries (if any)
/**
 * This method looks for contact data not only between the pair of geometries, but also
 * the rigid bodies that the geometries belong to, and any articulated bodies as well.
 * The search proceeds in the following manner: <br />
 * <ol>
 *  <li>two collision geometries</li>
 *  <li>one collision geometry, one rigid body</li>
 *  <li>two rigid bodies</li>
 *  <li>one collision geometry, one articulated body</li>
 *  <li>one rigid body, one articulated body</li>
 *  <li>two articulated bodies</li>
 * </ol>
 * The search order allows for multiple granularities; for example, a collision can easily
 * be specified between two geometries of two of a robot's links (i.e., representing different
 * surfaces on the links), between two links, or between two robots.
 * \param g1 the first collision geometry
 * \param g2 the second collision geometry
 * \return a pointer to the contact data, if any, found
 */
shared_ptr<ContactParameters> EventDrivenSimulator::get_contact_parameters(CollisionGeometryPtr geom1, CollisionGeometryPtr geom2) const
{
  map<sorted_pair<BasePtr>, shared_ptr<ContactParameters> >::const_iterator iter;

  // first see whether a user function for contact parameters is defined,
  // and if it is defined, attempt to get contact parameters from it
  if (get_contact_parameters_callback_fn)
  {
    shared_ptr<ContactParameters> cp = get_contact_parameters_callback_fn(geom1, geom2);
    if (cp)
      return cp;
  }

  // search for the two contact geometries first
  if ((iter = contact_params.find(make_sorted_pair(geom1, geom2))) != contact_params.end())
    return iter->second;

  // get the geometries as base pointers
  BasePtr g1(geom1);
  BasePtr g2(geom2);
  
  // get the two single bodies
  assert(geom1->get_single_body());
  assert(geom2->get_single_body());
  SingleBodyPtr singlebody1 = geom1->get_single_body();
  SingleBodyPtr singlebody2 = geom2->get_single_body();
  BasePtr sb1 = singlebody1;
  BasePtr sb2 = singlebody2;

  // search for contact geometry 1 and rigid body 2
  if ((iter = contact_params.find(make_sorted_pair(g1, sb2))) != contact_params.end())
    return iter->second;

  // search for contact geometry 2 and rigid body 1
  if ((iter = contact_params.find(make_sorted_pair(g2, sb1))) != contact_params.end())
    return iter->second;

  // search for both rigid bodies
  if ((iter = contact_params.find(make_sorted_pair(sb1, sb2))) != contact_params.end())
    return iter->second;

  // get the articulated bodies, if any
  RigidBodyPtr rb1 = dynamic_pointer_cast<RigidBody>(singlebody1);
  RigidBodyPtr rb2 = dynamic_pointer_cast<RigidBody>(singlebody2);
  BasePtr ab1, ab2;
  if (rb1)
    ab1 = rb1->get_articulated_body();
  if (rb2)
    ab2 = rb2->get_articulated_body();

  // check collision geometry 2 and rigid body 2 against articulated body 1
  if (ab1)
  {
    if ((iter = contact_params.find(make_sorted_pair(g2, ab1))) != contact_params.end())
      return iter->second;
    if ((iter = contact_params.find(make_sorted_pair(sb2, ab1))) != contact_params.end())
      return iter->second;
  }

  // check collision geometry 1 and rigid body 1 against articulated body 2
  if (ab2)
  {
    if ((iter = contact_params.find(make_sorted_pair(g1, ab2))) != contact_params.end())
      return iter->second;
    if ((iter = contact_params.find(make_sorted_pair(sb1, ab2))) != contact_params.end())
      return iter->second;
  }

  // check the two articulated bodies against articulated body 2
  if (ab1 && ab2)
    if ((iter = contact_params.find(make_sorted_pair(ab1, ab2))) != contact_params.end())
      return iter->second;
  
  // still here?  no contact data found
  return shared_ptr<ContactParameters>();
}

/// Draws a ray directed from a contact point along the contact normal
void EventDrivenSimulator::visualize_contact( Event& event ) {

  #ifdef USE_OSG

  // random color for this contact visualization
  double r = (double) rand() / (double) RAND_MAX;
  double g = (double) rand() / (double) RAND_MAX;
  double b = (double) rand() / (double) RAND_MAX;
  osg::Vec4 color = osg::Vec4( r, g, b, 1.0 );

  // knobs for tweaking
  const double point_radius = 0.75;
  const double point_scale = 0.01;
  const double line_length = 5.0;
  const double line_radius = 0.1;
  const double head_radius = 0.5;
  const double head_height = 2.0;

  // the osg node this event visualization will attach to 
  osg::Group* contact_root = new osg::Group();

  // turn off lighting for this node
  osg::StateSet *contact_state = contact_root->getOrCreateStateSet();
  contact_state->setMode( GL_LIGHTING, osg::StateAttribute::PROTECTED | osg::StateAttribute::OFF );

  // a geode for the visualization geometry
  osg::Geode* contact_geode = new osg::Geode();

  // add some hints to reduce the polygonal complexity of the visualization
  osg::TessellationHints *hints = new osg::TessellationHints();
  hints->setTessellationMode( osg::TessellationHints::USE_TARGET_NUM_FACES );
  hints->setCreateNormals( true );
  hints->setDetailRatio( 0.2 );

  // add the contact point as a sphere at the origin of the geode's frame
  osg::Sphere* point_geometry = new osg::Sphere( osg::Vec3( 0, 0, 0 ), point_radius );
  osg::ShapeDrawable* point_shape = new osg::ShapeDrawable( point_geometry, hints );
  point_shape->setColor( color );
  contact_geode->addDrawable( point_shape );

  // add the contact normal as a cylinder in the geode's frame
  osg::Cylinder* line_geometry = new osg::Cylinder( osg::Vec3( 0.0, 0.0, line_length / 2 ), line_radius, line_length );
  osg::ShapeDrawable* line_shape = new osg::ShapeDrawable( line_geometry, hints );
  line_shape->setColor( color );
  contact_geode->addDrawable( line_shape );

  // add the arrow head as a cone in the geode's frame
  osg::Cone* head_geometry = new osg::Cone( osg::Vec3( 0, 0, line_length ), head_radius, head_height );
  osg::ShapeDrawable* head_shape = new osg::ShapeDrawable( head_geometry, hints );
  head_shape->setColor( color );
  contact_geode->addDrawable( head_shape );

  // calculate the orientation based upon the direction of the normal vector.
  // Note: the default orientation of the osg model is along the z-axis
  double theta;
  Vector3d z = Vector3d( 0.0, 0.0, 1.0 );
  Vector3d axis = Vector3d::cross( event.contact_normal, z );
  if( axis.norm_inf() < NEAR_ZERO) {
    // z and normal are parallel, axis ill defined
    if( event.contact_normal[2] > 0 ) {
      // normal is z
      axis = Vector3d( 0.0, 1.0, 0.0 );
      theta = 0.0;
    } else {
      // normal is -z
      axis = Vector3d( 0.0, 1.0, 0.0 );
      theta = osg::PI;
    }
  } else {
    // axis is well defined
    axis = Vector3d::normalize(axis);
    theta = -std::acos( Vector3d::dot( event.contact_normal, z ) );
    // Note: theta calculation works but is not robust, could be rotated in opposite direction
  }
  osg::Quat q = osg::Quat( axis[0]*std::sin(theta/2), axis[1]*std::sin(theta/2), axis[2]*std::sin(theta/2), std::cos(theta/2) );

  // create the visualization transform
  osg::PositionAttitudeTransform* contact_transform = new osg::PositionAttitudeTransform();
  contact_transform->setPosition( osg::Vec3( event.contact_point[0], event.contact_point[1], event.contact_point[2] ) );
  contact_transform->setScale( osg::Vec3( point_scale, point_scale, point_scale ) );
  contact_transform->setAttitude( q );

  // add the geode to the transform
  contact_transform->addChild( contact_geode );

  // add the transform to the root
  contact_root->addChild( contact_transform );
  
  // add the root to the transient data scene graph
  add_transient_vdata( contact_root );

  // JRT : remove validator once theta 100% proven
  // -----------------------------------------
  // Rotational Validator
  // -----------------------------------------

  // Validator is a simple sphere translated along the normal
  // such that the visualization above should point at the center
  // of the validator.  If it doesn't, then the calculation of 
  // theta in the rotational code above needs correction for that case

  // knobs for tweaking
  const double validator_scale = point_scale / 3;
  const double validator_ray_length = line_length * 2.5;

  // a root for the validator
  osg::Group* validator_root = new osg::Group();

  // turn off lighting for this node
  osg::StateSet *validator_state = validator_root->getOrCreateStateSet();
  validator_state->setMode( GL_LIGHTING, osg::StateAttribute::PROTECTED | osg::StateAttribute::OFF );

  // colocate the validator position to the contact point
  osg::PositionAttitudeTransform* validator_transform = new osg::PositionAttitudeTransform();
  validator_transform->setPosition( osg::Vec3( event.contact_point[0], event.contact_point[1], event.contact_point[2] ) );
  validator_transform->setScale( osg::Vec3( validator_scale, validator_scale, validator_scale ) );
  validator_root->addChild( validator_transform );

  // validator geometry
  osg::Sphere* validator_geometry = new osg::Sphere( osg::Vec3( 0, 0, 0 ), 1.0 );
  osg::ShapeDrawable* validator_shape = new osg::ShapeDrawable( validator_geometry, hints );
  validator_shape->setColor( color );

  // validator transform follows the normal out to a distance of validator_ray_length
  // Note: the validator is not rotated at all.  It is translated from the point along the normal
  osg::PositionAttitudeTransform* validator_end_transform = new osg::PositionAttitudeTransform();
  validator_end_transform->setPosition( osg::Vec3( event.contact_normal[0] * validator_ray_length, event.contact_normal[1] * validator_ray_length, event.contact_normal[2] * validator_ray_length ) );
  validator_transform->addChild( validator_end_transform );

  // add all validator constituents to the group
  osg::Geode* validator_geode = new osg::Geode();
  validator_transform->addChild( validator_end_transform );
  validator_end_transform->addChild( validator_geode );
  validator_geode->addDrawable( validator_shape );
  add_transient_vdata( validator_root );

  #endif // USE_OSG
}

/// Handles events
void EventDrivenSimulator::handle_events()
{
  // if there are no events, quit now
  if (_events.empty())
    return;

  // call the callback function, if any
  if (event_callback_fn)
    (*event_callback_fn)(_events, event_callback_data);

  // preprocess events
  for (unsigned i=0; i< _events.size(); i++)
    preprocess_event(_events[i]);

  // if the setting is enabled, draw all contact events
  if( render_contact_points ) {
    for ( std::vector<Event>::iterator it = _events.begin(); it < _events.end(); it++ ) {
      Event event = *it;
      if( event.event_type != Event::eContact ) continue;
      visualize_contact( event );
    }
  }

  // begin timing for event handling 
  tms cstart;  
  clock_t start = times(&cstart);

  // compute impulses here...
  try
  {
    _impact_event_handler.process_events(_events, max_event_time);
  }
  catch (ImpactToleranceException e)
  {
    std::cerr << "warning: impacting event tolerances exceeded" << std::endl;
  }

  // tabulate times for event handling 
  tms cstop;  
  clock_t stop = times(&cstop);
  event_time += (double) (stop-start)/CLOCKS_PER_SEC;

  // call the post-impulse application callback, if any 
  if (event_post_impulse_callback_fn)
    (*event_post_impulse_callback_fn)(_events, event_post_impulse_callback_data);
}

/// Performs necessary preprocessing on an event
void EventDrivenSimulator::preprocess_event(Event& e) 
{
  // no pre-processing for limit events currently...
  if (e.event_type == Event::eLimit)
    return;

  // no pre-processing for (none) events
  if (e.event_type == Event::eNone)
    return;

  // get the contact parameters 
  assert(e.event_type == Event::eContact);
  shared_ptr<ContactParameters> cparams = get_contact_parameters(e.contact_geom1, e.contact_geom2);
  if (cparams)
    e.set_contact_parameters(*cparams);
  else
  {
    SingleBodyPtr sb1(e.contact_geom1->get_single_body());
    SingleBodyPtr sb2(e.contact_geom2->get_single_body());
    std::cerr << "EventDrivenSimulator::preprocess_event() warning- no contact ";
    std::cerr << "data for contact" << std::endl;
    std::cerr << "  between " << e.contact_geom1->id << " (body ";
    std::cerr << sb1->id << ") and " << e.contact_geom2->id;
    std::cerr << " (body " << sb2->id << ")" << std::endl;
    std::cerr << "  ... ignoring" << std::endl;
  }
}

/// Sets up the list of collision geometries
void EventDrivenSimulator::determine_geometries()
{
  // clear the list at first
  _geometries.clear();

  // determine all geometries
  BOOST_FOREACH(DynamicBodyPtr db, _bodies)
  {
    RigidBodyPtr rb = dynamic_pointer_cast<RigidBody>(db);
    if (rb)
      _geometries.insert(_geometries.end(), rb->geometries.begin(), rb->geometries.end());
    else
    {
      ArticulatedBodyPtr ab = dynamic_pointer_cast<ArticulatedBody>(db);
      BOOST_FOREACH(RigidBodyPtr rb, ab->get_links())
        _geometries.insert(_geometries.end(), rb->geometries.begin(), rb->geometries.end());
    }
  }
}

/// Steps the simulator forward by the given step size
double EventDrivenSimulator::step(double step_size)
{
  const double INF = std::numeric_limits<double>::max();

  // clear timings
  dynamics_time = (double) 0.0;
  event_time = (double) 0.0;
  coldet_time = (double) 0.0;

  // setup timer
  tms cstart;  
  clock_t start = times(&cstart);

  // determine the set of collision geometries
  determine_geometries();

  // clear one-step visualization data
  #ifdef USE_OSG
  _transient_vdata->removeChildren(0, _transient_vdata->getNumChildren());
  #endif
  FILE_LOG(LOG_SIMULATOR) << "+stepping simulation from time: " << this->current_time << std::endl;

  if (LOGGING(LOG_SIMULATOR))
  {
    VectorNd q;
    BOOST_FOREACH(DynamicBodyPtr db, _bodies)
    {
      db->get_generalized_coordinates(DynamicBody::eEuler, q);
      FILE_LOG(LOG_SIMULATOR) << " body " << db->id << " coordinates (before): " << q << std::endl;
    }
  }

  // setup the time stepped
  double h = 0.0;

  // step until the requisite time has elapsed
  while (h < step_size)
  {
    // start with initial estimates
    reset_limit_estimates();

    // get amount remaining to step
    double dt = step_size - h;

    // do broad-phase collision detection here
    broad_phase(dt);

  // called when we are restarting with new limits
  restart_with_new_limits:

    // compute a Euler step for acceleration
    calculate_bounds();

    // save the state of the system
    save_state();

    FILE_LOG(LOG_SIMULATOR) << "  determining conservative advancement time up to step of " << dt << std::endl;

    // determine the maximum step according to conservative advancement
    double safe_dt = std::min(calc_CA_step(), dt);
    if (safe_dt < dt)
      FILE_LOG(LOG_SIMULATOR) << "  maximum conservative step size: " << safe_dt << std::endl;

    // initialize the acceleration-level event dt
    double accel_dt = dt;

  // called on integration restart
  restart: 

    // if there are events at the current time, one or more events could be
    // impacting events, in which case the integration must occur by a 
    // semi-implicit method. If no events are impacting, then we can integrate
    // to the next impacting event (or to the end of the interval). 

    // if accel_dt is small, use a semi-implicit Euler step to
    // solve events, etc.
    if (accel_dt <= euler_step)
    {
      // restore the state of the system (generalized coords/velocities)
      restore_state();

      // maximize amount stepped
      accel_dt = std::min(euler_step, dt);
      step_si_Euler(accel_dt);
      h += accel_dt;

      // setup the statistics
      _step_stats[0]++;
      tms cstop;  
      clock_t stop = times(&cstop);
      _step_times[0] += (stop-start)/CLOCKS_PER_SEC;
      start = stop;

      // call the mini-callback
      if (post_mini_step_callback_fn)
        post_mini_step_callback_fn(this);

      // continue integrating
      continue;
    }

    // attempt to integrate forward by safe_dt *unless* it's too small
    if (safe_dt > min_advance)
    {
      try
      {
        // do "smart" integration (watching for state violation) 
        integrate(dt);

        // update constraint violation after integration
        update_constraint_violations();
      }
      catch (InvalidStateException e)
      {
        FILE_LOG(LOG_SIMULATOR) << " ** attempted to evaluate derivative at invalid state; halfing step size" << std::endl;

        // setup the statistics
        _step_stats[1]++;
        tms cstop;  
        clock_t stop = times(&cstop);
        _step_times[1] += (stop-start)/CLOCKS_PER_SEC;
        start = stop;

        // couldn't integrate that far; restart the integration with a smaller
        // step size
        safe_dt *= 0.5;

        goto restart;                                               
      }
      catch (InvalidVelocityException e)
      {
        FILE_LOG(LOG_SIMULATOR) << " ** attempted to evaluate derivative at invalid velocity; halfing acceleration step size" << std::endl;

        // setup the statistics
        _step_stats[2]++;
        tms cstop;  
        clock_t stop = times(&cstop);
        _step_times[2] += (stop-start)/CLOCKS_PER_SEC;
        start = stop;

        // couldn't integrate that far; restart the integration with a smaller
        // step size
        accel_dt *= 0.5;
        goto restart;
      }
    }
    else
    {
      // safe dt is really small, which means that we have one or more events at 
      // the current time; attempt to integrate forward by the safe acceleration
      // step
      try
      {
        // do "smart" integration (watching for state violation) 
        integrate_with_accel_events(dt);

        // update constraint violation after integration
        update_constraint_violations();

        FILE_LOG(LOG_SIMULATOR) << "Integration with acceleration events successful" << std::endl;
      }
      catch (InvalidStateException e)
      {
        FILE_LOG(LOG_SIMULATOR) << " ** attempted to evaluate derivative at invalid state; halving acceleration step size to " << (accel_dt*0.5) << std::endl;

        // setup the statistics
        _step_stats[3]++;
        tms cstop;  
        clock_t stop = times(&cstop);
        _step_times[3] += (stop-start)/CLOCKS_PER_SEC;
        start = stop;

        // couldn't integrate that far; restart the integration with a smaller
        // step size
        accel_dt *= 0.5;
        goto restart;
      }
      catch (InvalidVelocityException e)
      {
        FILE_LOG(LOG_SIMULATOR) << " ** attempted to evaluate derivative at invalid velocity; halving acceleration step size to " << (accel_dt*0.5) << std::endl;

        // setup the statistics
        _step_stats[4]++;
        tms cstop;  
        clock_t stop = times(&cstop);
        _step_times[4] += (stop-start)/CLOCKS_PER_SEC;
        start = stop;

        // couldn't integrate that far; restart the integration with a smaller
        // step size
        accel_dt *= 0.5;
        goto restart;
      }
      catch (AccelerationEventFailException e)
      {
        FILE_LOG(LOG_SIMULATOR) << " ** failed to solve an LCP; halving step size" << std::endl;

<<<<<<< HEAD
        // setup the statistics
        _step_stats[5]++;
        tms cstop;  
        clock_t stop = times(&cstop);
        _step_times[5] += (stop-start)/CLOCKS_PER_SEC;
        start = stop;

        // failed to solve an LCP; reduce the acceleration step size and try
=======
         // failed to solve an LCP; reduce the acceleration step size and try
>>>>>>> 5a9be01d
        // again
        accel_dt *= 0.5;
        goto restart;
      }
    }

    // see whether there were any force or acceleration limits exceeded
    if (safe_dt > 0.0)
    {
      BOOST_FOREACH(DynamicBodyPtr db, _bodies)
      {
        if (db->limit_estimates_exceeded())
        {
          FILE_LOG(LOG_SIMULATOR) << " ** limit estimates exceeded; retrying with new estimates" << std::endl;

          // reset the state of all bodies 
          restore_state();

          // attempt to integrate again using new CA info
          goto restart_with_new_limits; 
        }
      }
    }

    // no issues integrating; update h and call the mini-callback
    if (safe_dt > min_advance)
    {
      current_time += safe_dt;
      h += safe_dt;
    }
    else
    {
      current_time += accel_dt;
      h += accel_dt;
    }
    if (post_mini_step_callback_fn)
      post_mini_step_callback_fn(this);
  }

  // call the callback 
  if (post_step_callback_fn)
    post_step_callback_fn(this);
  
  return step_size;
}

/// Saves the state of the system (all dynamic bodies) at the current time
void EventDrivenSimulator::save_state()
{
  // resize the vector if necessary
  _qsave.resize(_bodies.size());
  _qdsave.resize(_bodies.size());

  for (unsigned i=0; i< _bodies.size(); i++)
  {
    _bodies[i]->get_generalized_coordinates(DynamicBody::eEuler, _qsave[i]);
    _bodies[i]->get_generalized_velocity(DynamicBody::eSpatial, _qdsave[i]);
  }
}

/// Restores the state of the 'system' (all dynamic bodies)
void EventDrivenSimulator::restore_state()
{
  for (unsigned i=0; i< _bodies.size(); i++)
  {
    _bodies[i]->set_generalized_coordinates(DynamicBody::eEuler, _qsave[i]);
    _bodies[i]->set_generalized_velocity(DynamicBody::eSpatial, _qdsave[i]);
  }
}

void EventDrivenSimulator::broad_phase(double dt)
{
  // call the broad phase
  _ccd.broad_phase(dt, _bodies, _pairs_to_check); 

  // remove pairs that are unchecked
  for (unsigned i=0; i< _pairs_to_check.size(); )
    if (unchecked_pairs.find(make_sorted_pair(_pairs_to_check[i].first, _pairs_to_check[i].second)) != unchecked_pairs.end())
    {
      _pairs_to_check[i] = _pairs_to_check.back();
      _pairs_to_check.pop_back();
    }
    else 
      i++;
}

/// Checks whether bodies violate contact constraint velocity tolerances
void EventDrivenSimulator::check_constraint_velocity_violations()
{
  FILE_LOG(LOG_SIMULATOR) << "EventDrivenSimulator::check_constraint_velocity_violations() entered" << std::endl;

  // loop over all events
  for (unsigned i=0; i< _events.size(); i++)
  {
    // get the event velocity
    double ev = _events[i].calc_event_vel();

    // look for the event in the mapping
    std::map<Event, double, EventCmp>::const_iterator zv_tol = _zero_velocity_tolerances.find(_events[i]);
    if (zv_tol == _zero_velocity_tolerances.end())
    {
      _zero_velocity_tolerances[_events[i]] = NEAR_ZERO;
      zv_tol = _zero_velocity_tolerances.find(_events[i]);
    }

    FILE_LOG(LOG_SIMULATOR) << " -- event velocity: " << ev << std::endl;

    // check whether it is larger than allowed
    if (ev < -zv_tol->second - NEAR_ZERO)
    {
      FILE_LOG(LOG_SIMULATOR) << "EventDrivenSimulator::check_constraint_velocity_violations() about to throw exception..." << std::endl;
      throw InvalidVelocityException(); 
    }
  }

  FILE_LOG(LOG_SIMULATOR) << "EventDrivenSimulator::check_constraint_velocity_violations() exiting" << std::endl;
}

/// Checks whether bodies violate interpenetration constraints
void EventDrivenSimulator::check_pairwise_constraint_violations()
{
  // update constraint violation due to increasing interpenetration
  // loop over all pairs of geometries
  BOOST_FOREACH(CollisionGeometryPtr cg1, _geometries)
  {
    // get the first rigid body
    RigidBodyPtr rb1 = dynamic_pointer_cast<RigidBody>(cg1->get_single_body());

    BOOST_FOREACH(CollisionGeometryPtr cg2, _geometries)
    {
      // if cg1 == cg2 or bodies are disabled for checking, skip
      if (cg1 == cg2 || unchecked_pairs.find(make_sorted_pair(cg1, cg2)) != unchecked_pairs.end())
        continue;

      // make sure pairs of disabled rigid bodies are not checked
      if (!rb1->is_enabled() && !dynamic_pointer_cast<RigidBody>(cg2->get_single_body())->is_enabled())
        continue;

      // compute the distance between the two bodies
      Point3d p1, p2;
      double d = CollisionGeometry::calc_signed_dist(cg1, cg2, p1, p2);
      if (d <= _ip_tolerances[make_sorted_pair(cg1, cg2)] - NEAR_ZERO)
      {
        FILE_LOG(LOG_SIMULATOR) << "Interpenetration detected between " << cg1->get_single_body()->id << " and " << cg2->get_single_body()->id << ": " << d << std::endl;
        throw InvalidStateException();
      }
    }
  }
}

/// Updates constraint violation after integration
void EventDrivenSimulator::update_constraint_violations()
{
  // update constraint violation due to increasing interpenetration
  // loop over all pairs of geometries
  BOOST_FOREACH(CollisionGeometryPtr cg1, _geometries)
    BOOST_FOREACH(CollisionGeometryPtr cg2, _geometries)
    {
      // if cg1 == cg2 or bodies are disabled for checking, skip
      if (cg1 == cg2 || unchecked_pairs.find(make_sorted_pair(cg1, cg2)) != unchecked_pairs.end())
        continue;

      // compute the distance between the two bodies
      Point3d p1, p2;
      double d = CollisionGeometry::calc_signed_dist(cg1, cg2, p1, p2);
      if (d <= 0)
        _ip_tolerances[make_sorted_pair(cg1, cg2)] = d;
      else
        _ip_tolerances[make_sorted_pair(cg1, cg2)] = 0.0;
    }

  // update joint constraint interpenetration
  BOOST_FOREACH(DynamicBodyPtr db, _bodies)
  {
    ArticulatedBodyPtr ab = dynamic_pointer_cast<ArticulatedBody>(db);
    if (ab)
      ab->update_joint_constraint_violations();
  }  
}

/// Computes a conservative advancement step
double EventDrivenSimulator::calc_CA_step()
{
  // setup safe amount to step
  double dt = std::numeric_limits<double>::max();

  // do joint limit CA step first (it's faster)
  BOOST_FOREACH(DynamicBodyPtr db, _bodies)
  {
    // try to get it as an articulated body
    ArticulatedBodyPtr ab = dynamic_pointer_cast<ArticulatedBody>(db);
    if (!ab)
      continue;

    // compute best dt
    dt = std::min(dt, ab->calc_CA_time_for_joints());
    if (dt <= 0.0)
      return dt;
  }

  // do narrow-phase collision detection here
  for (unsigned i=0; i< _pairs_to_check.size(); i++)
  {
    const pair<CollisionGeometryPtr, CollisionGeometryPtr>& cgpair = _pairs_to_check[i];
    double step = _ccd.calc_CA_step(cgpair.first, cgpair.second);
    dt = std::min(dt, step);
    if (dt <= 0.0)
      return dt;
  }

  return dt;
}

void EventDrivenSimulator::reset_limit_estimates() const
{
  // first compute forward dynamics
//  calc_fwd_dyn();
  // now compute the bounds
  BOOST_FOREACH(DynamicBodyPtr db, _bodies)
  {
    // first, reset the limit estimates
    db->reset_limit_estimates(); 
  }
}

/// Calculates acceleration bounds on all bodies
void EventDrivenSimulator::calculate_bounds() const
{
  // now compute the bounds
  BOOST_FOREACH(DynamicBodyPtr db, _bodies)
  {
    ArticulatedBodyPtr ab = dynamic_pointer_cast<ArticulatedBody>(db);
    if (ab)
    {
      ab->update_joint_vel_limits();
      BOOST_FOREACH(RigidBodyPtr rb, ab->get_links())
        rb->update_vel_limits();
    }
    else
    {
      RigidBodyPtr rb = dynamic_pointer_cast<RigidBody>(db);
      rb->update_vel_limits();
    }
  }
}

/// Computes forward dynamics for all bodies
void EventDrivenSimulator::calc_fwd_dyn() const
{
  BOOST_FOREACH(DynamicBodyPtr db, _bodies)
  {
    // clear the force accumulators on the body
    db->reset_accumulators();

    // add all recurrent forces on the body
    const list<RecurrentForcePtr>& rfs = db->get_recurrent_forces();
    BOOST_FOREACH(RecurrentForcePtr rf, rfs)
      rf->add_force(db);

    // call the body's controller
    if (db->controller)
      (*db->controller)(db, current_time, db->controller_arg);

    // calculate forward dynamics at state x
    db->calc_fwd_dyn();
  }
}

/// Integrates bodies' velocities forward by dt using Euler integration
void EventDrivenSimulator::integrate_velocities_Euler(double dt)
{
  VectorNd qd, qdd;

  FILE_LOG(LOG_SIMULATOR) << "EventDrivenSimulator::integrate_velocities_Euler() entered " << std::endl;
  // NOTE: forward dynamics are already computed for calculate_bounds()
  // first compute forward dynamics for all bodies
  calc_fwd_dyn();

  // now update all velocities
  BOOST_FOREACH(DynamicBodyPtr db, _bodies)
  {
    // get the generalized acceleration
    db->get_generalized_acceleration(qdd);
    FILE_LOG(LOG_SIMULATOR) << "body " << db->id << " acceleration: " << qdd << std::endl;
    qdd *= dt;

    // update the generalized velocity
    db->get_generalized_velocity(DynamicBody::eSpatial, qd);
    FILE_LOG(LOG_SIMULATOR) << "body " << db->id << " velocity: " << qd << std::endl;
    qd += qdd;
    FILE_LOG(LOG_SIMULATOR) << "body " << db->id << " new velocity: " << qd << std::endl;
    db->set_generalized_velocity(DynamicBody::eSpatial, qd);
  }

  FILE_LOG(LOG_SIMULATOR) << "EventDrivenSimulator::integrate_velocities_Euler() exited " << std::endl;
}

/// Integrates bodies' positions forward by dt using Euler integration
void EventDrivenSimulator::integrate_positions_Euler(double dt)
{
  VectorNd q, qd;

  // update all positions 
  BOOST_FOREACH(DynamicBodyPtr db, _bodies)
  {
    db->get_generalized_velocity(DynamicBody::eEuler, qd);
    qd *= dt;
    db->get_generalized_coordinates(DynamicBody::eEuler, q);
    q += qd;
    db->set_generalized_coordinates(DynamicBody::eEuler, q);
  }
}

/// Finds the set of events
void EventDrivenSimulator::find_events()
{
  // clear the set of events
  _events.clear();

  // process each articulated body, getting joint events
  for (unsigned i=0; i< _bodies.size(); i++)
  {
    // see whether the i'th body is articulated
    ArticulatedBodyPtr ab = dynamic_pointer_cast<ArticulatedBody>(_bodies[i]);
    if (!ab)
      continue;

    // if the body is kinematically controlled, do nothing
    if (ab->get_kinematic())
      continue;
    
    // get limit events 
    ab->find_limit_events(std::back_inserter(_events));
  }

  // find contact events
  for (unsigned i=0; i< _pairs_to_check.size(); i++)
  {
    const pair<CollisionGeometryPtr, CollisionGeometryPtr>& cgpair = _pairs_to_check[i];
    _ccd.find_contacts(cgpair.first, cgpair.second, std::back_inserter(_events));  
  }

  FILE_LOG(LOG_SIMULATOR) << "EventDrivenSimulator::find_events() entered" << std::endl;
  if (LOGGING(LOG_SIMULATOR))
    for (unsigned i=0; i< _events.size(); i++)
    FILE_LOG(LOG_SIMULATOR) << _events[i] << std::endl;
  FILE_LOG(LOG_SIMULATOR) << "EventDrivenSimulator::find_events() exited" << std::endl;
}

/// Computes the next event time using a linear velocity assumption
/**
 * \note the time may be conservative
 */
double EventDrivenSimulator::compute_next_event_time() const
{
  // setup inf as the default time
  double dt = std::numeric_limits<double>::max();

  // process each articulated body, looking for next joint events
  for (unsigned i=0; i< _bodies.size(); i++)
  {
    // see whether the i'th body is articulated
    ArticulatedBodyPtr ab = dynamic_pointer_cast<ArticulatedBody>(_bodies[i]);
    if (!ab)
      continue;

    // if the body is kinematically controlled, do nothing
    if (ab->get_kinematic())
      continue;
    
    // get limit events in [t, t+dt] (if any)
    dt = std::min(dt, ab->find_next_joint_limit_time());
  }

  // find next contact event time 
  for (unsigned i=0; i< _pairs_to_check.size(); i++)
  {
    const pair<CollisionGeometryPtr, CollisionGeometryPtr>& cgpair = _pairs_to_check[i];
    double step = _ccd.find_next_contact_time(cgpair.first, cgpair.second);
    dt = std::min(dt, step);
  }

  return dt;
}

/// Does a semi-implicit step 
void EventDrivenSimulator::step_si_Euler(double dt)
{
  FILE_LOG(LOG_SIMULATOR) << "-- doing semi-implicit Euler step" << std::endl;

  // integrate bodies' velocities forward by dt
  integrate_velocities_Euler(dt);
  FILE_LOG(LOG_SIMULATOR) << "   integrating velocities forward by " << dt << std::endl;

  // setup target time
  double target_time = current_time + dt;

  // while the time to be stepped is not zero...
  while (current_time < target_time)
  {
    // determine constraints (contacts, limits) that are currently active 
    FILE_LOG(LOG_SIMULATOR) << "   finding events" << std::endl;
    find_events();

    // solve events to yield new velocities
    FILE_LOG(LOG_SIMULATOR) << "   handling events" << std::endl;
    handle_events();

    if (LOGGING(LOG_SIMULATOR))
    {
      VectorNd qd;
      BOOST_FOREACH(DynamicBodyPtr db, _bodies)
      {
        db->get_generalized_velocity(DynamicBody::eSpatial, qd);
        FILE_LOG(LOG_SIMULATOR) << " body " << db->id << " velocity (after event treatment): " << qd << std::endl;
      }
    }

    // get the time of the next event(s)
    double h = std::min(compute_next_event_time(), target_time - current_time);
    FILE_LOG(LOG_SIMULATOR) << "   position integration: " << h << std::endl;

    // integrate bodies' positions forward by that time using new velocities  
    integrate_positions_Euler(h);
    if (LOGGING(LOG_SIMULATOR))
    {
      VectorNd q;
      BOOST_FOREACH(DynamicBodyPtr db, _bodies)
      {
        db->get_generalized_coordinates(DynamicBody::eEuler, q);
        FILE_LOG(LOG_SIMULATOR) << " body " << db->id << " position (after integration): " << q << std::endl;
      }
    }

    // update s and the current time
    current_time += h;
  }
}

/// Implements Base::load_from_xml()
void EventDrivenSimulator::load_from_xml(shared_ptr<const XMLTree> node, map<std::string, BasePtr>& id_map)
{
  list<shared_ptr<const XMLTree> > child_nodes;
  map<std::string, BasePtr>::const_iterator id_iter;

  // verify node name b/c this is abstract class
  assert(strcasecmp(node->name.c_str(), "EventDrivenSimulator") == 0);

  // first, load all data specified to the Simulator object
  Simulator::load_from_xml(node, id_map);

  // read the maximum time to process events, if any
  XMLAttrib* max_event_time_attrib = node->get_attrib("max-event-time");
  if (max_event_time_attrib)
    max_event_time = max_event_time_attrib->get_real_value(); 

  // read the maximum Euler step
  XMLAttrib* Euler_step_attrib = node->get_attrib("Euler-step");
  if (Euler_step_attrib)
    euler_step = Euler_step_attrib->get_real_value();

  // read the minimum advancement
  XMLAttrib* min_advance_attrib = node->get_attrib("min-advance");
  if (min_advance_attrib)
    min_advance = min_advance_attrib->get_real_value();

  // read the error tolerances
  XMLAttrib* rel_tol_attrib = node->get_attrib("rel-err-tol");
  XMLAttrib* abs_tol_attrib = node->get_attrib("abs-err-tol");
  if (rel_tol_attrib)
    rel_err_tol = rel_tol_attrib->get_real_value();
  if (abs_tol_attrib)
    abs_err_tol = abs_tol_attrib->get_real_value();

  // read in any ContactParameters
  child_nodes = node->find_child_nodes("ContactParameters");
  if (!child_nodes.empty())
    contact_params.clear();
  for (list<shared_ptr<const XMLTree> >::const_iterator i = child_nodes.begin(); i != child_nodes.end(); i++)
  {
    boost::shared_ptr<ContactParameters> cd(new ContactParameters);
    cd->load_from_xml(*i, id_map);
    contact_params[cd->objects] = cd;
  }

  // read all disabled pairs
  child_nodes = node->find_child_nodes("DisabledPair");
  for (std::list<shared_ptr<const XMLTree> >::const_iterator i = child_nodes.begin(); i != child_nodes.end(); i++)
  {
    // get the two ID attributes
    XMLAttrib* id1_attrib = (*i)->get_attrib("object1-id");
    XMLAttrib* id2_attrib = (*i)->get_attrib("object2-id");

    // make sure that they were read
    if (!id1_attrib || !id2_attrib)
    {
      std::cerr << "EventDrivenSimulator::load_from_xml() - did not find ";
      std::cerr << "object1-id and/or object2-id" << std::endl;
      std::cerr << "  in offending node: " << std::endl << *node;
      continue;
    }

    // get the two IDs
    const std::string& ID1 = id1_attrib->get_string_value();
    const std::string& ID2 = id2_attrib->get_string_value();

    // setup pairs of geometries to disable
    std::list<CollisionGeometryPtr> disabled1, disabled2;

    // find the first object
    if ((id_iter = id_map.find(ID1)) == id_map.end())
    {
      std::cerr << "EventDrivenSimulator::load_from_xml() - could not find ";
      std::cerr << "object with object1-id" << std::endl;
      std::cerr << "  '" << ID1 << "' in offending node: " << std::endl << *node;
      continue;
    }
    BasePtr o1 = id_iter->second;
    CollisionGeometryPtr g1 = dynamic_pointer_cast<CollisionGeometry>(o1);
    if (g1)
      disabled1.push_back(g1);
    else
    {
      RigidBodyPtr rb1 = dynamic_pointer_cast<RigidBody>(o1);
      if (rb1)
        disabled1 = rb1->geometries;
      else
      {
        ArticulatedBodyPtr ab1 = dynamic_pointer_cast<ArticulatedBody>(o1);
        if (ab1)
        {
          BOOST_FOREACH(RigidBodyPtr rb, ab1->get_links())
            disabled1.insert(disabled1.end(), rb->geometries.begin(), rb->geometries.end());
        }
        else
        {
          std::cerr << "EventDrivenSimulator::load_from_xml() - object with object1-id is not a usable type!" << std::endl;
          continue;
        }
      }
    }

    // find the second object
    if ((id_iter = id_map.find(ID2)) == id_map.end())
    {
      std::cerr << "EventDrivenSimulator::load_from_xml() - could not find ";
      std::cerr << "object with object2-id" << std::endl;
      std::cerr << "  '" << ID2 << "' in offending node: " << std::endl << *node;
      continue;
    }
    BasePtr o2 = id_iter->second;
    CollisionGeometryPtr g2 = dynamic_pointer_cast<CollisionGeometry>(o2);
    if (g2)
      disabled2.push_back(g2);
    else
    {
      RigidBodyPtr rb2 = dynamic_pointer_cast<RigidBody>(o2);
      if (rb2)
        disabled2 = rb2->geometries;
      else
      {
        ArticulatedBodyPtr ab2 = dynamic_pointer_cast<ArticulatedBody>(o2);
        if (ab2)
        {
          BOOST_FOREACH(RigidBodyPtr rb, ab2->get_links())
            disabled2.insert(disabled2.end(), rb->geometries.begin(), rb->geometries.end());
        }
        else
        {
          std::cerr << "EventDrivenSimulator::load_from_xml() - object with object2-id is not a usable type!" << std::endl;
          continue;
        }
      }
    }

 
   // add the pairs to the unchecked pairs list
   BOOST_FOREACH(CollisionGeometryPtr cg1, disabled1)
     BOOST_FOREACH(CollisionGeometryPtr cg2, disabled2)
       if (cg1 != cg2 && cg1->get_single_body() != cg2->get_single_body())
         unchecked_pairs.insert(make_sorted_pair(cg1, cg2));
  }
}

/// Implements Base::save_to_xml()
void EventDrivenSimulator::save_to_xml(XMLTreePtr node, list<shared_ptr<const Base> >& shared_objects) const
{
  // call Simulator's save method first
  Simulator::save_to_xml(node, shared_objects);

  // reset the node's name
  node->name = "EventDrivenSimulator";

  // save the maximum event time
  node->attribs.insert(XMLAttrib("max-event-time", max_event_time));

  // save the maximum Euler step
  node->attribs.insert(XMLAttrib("Euler-step", euler_step));

  // save the minimum advancement step
  node->attribs.insert(XMLAttrib("min-advance", min_advance));

  // save the error tolerances
  node->attribs.insert(XMLAttrib("rel-err-tol", rel_err_tol));
  node->attribs.insert(XMLAttrib("abs-err-tol", abs_err_tol));

  // save all ContactParameters
  for (map<sorted_pair<BasePtr>, shared_ptr<ContactParameters> >::const_iterator i = contact_params.begin(); i != contact_params.end(); i++)
  {
    XMLTreePtr new_node(new XMLTree("ContactParameters"));
    node->add_child(new_node);
    i->second->save_to_xml(new_node, shared_objects);
  }

  // save all disabled pairs
  for (std::set<sorted_pair<CollisionGeometryPtr> >::const_iterator i = unchecked_pairs.begin(); i != unchecked_pairs.end(); i++)
  {
    XMLTreePtr child_node(new XMLTree("DisabledPair"));
    child_node->attribs.insert(XMLAttrib("object1-id", i->first->id));
    child_node->attribs.insert(XMLAttrib("object2-id", i->second->id));
    node->add_child(child_node);
  }
}

<|MERGE_RESOLUTION|>--- conflicted
+++ resolved
@@ -67,10 +67,10 @@
   dynamics_time = (double) 0.0;
   event_time = (double) 0.0;
   coldet_time = (double) 0.0;
-  std::fill_n(_step_times, _step_times+7, 0.0);
+  std::fill(step_times, step_times+8, 0.0);
 
   // clear statistics
-  std::fill_n(_step_stats, _step_stats+7, 0);
+  std::fill(step_stats, step_stats+8, 0);
 }
 
 /// Compares two events for purposes of mapping velocity tolerances
@@ -674,10 +674,10 @@
       h += accel_dt;
 
       // setup the statistics
-      _step_stats[0]++;
+      step_stats[0]++;
       tms cstop;  
       clock_t stop = times(&cstop);
-      _step_times[0] += (stop-start)/CLOCKS_PER_SEC;
+      step_times[0] += (stop-start)/CLOCKS_PER_SEC;
       start = stop;
 
       // call the mini-callback
@@ -704,10 +704,10 @@
         FILE_LOG(LOG_SIMULATOR) << " ** attempted to evaluate derivative at invalid state; halfing step size" << std::endl;
 
         // setup the statistics
-        _step_stats[1]++;
+        step_stats[1]++;
         tms cstop;  
         clock_t stop = times(&cstop);
-        _step_times[1] += (stop-start)/CLOCKS_PER_SEC;
+        step_times[1] += (stop-start)/CLOCKS_PER_SEC;
         start = stop;
 
         // couldn't integrate that far; restart the integration with a smaller
@@ -721,10 +721,10 @@
         FILE_LOG(LOG_SIMULATOR) << " ** attempted to evaluate derivative at invalid velocity; halfing acceleration step size" << std::endl;
 
         // setup the statistics
-        _step_stats[2]++;
+        step_stats[2]++;
         tms cstop;  
         clock_t stop = times(&cstop);
-        _step_times[2] += (stop-start)/CLOCKS_PER_SEC;
+        step_times[2] += (stop-start)/CLOCKS_PER_SEC;
         start = stop;
 
         // couldn't integrate that far; restart the integration with a smaller
@@ -753,10 +753,10 @@
         FILE_LOG(LOG_SIMULATOR) << " ** attempted to evaluate derivative at invalid state; halving acceleration step size to " << (accel_dt*0.5) << std::endl;
 
         // setup the statistics
-        _step_stats[3]++;
+        step_stats[3]++;
         tms cstop;  
         clock_t stop = times(&cstop);
-        _step_times[3] += (stop-start)/CLOCKS_PER_SEC;
+        step_times[3] += (stop-start)/CLOCKS_PER_SEC;
         start = stop;
 
         // couldn't integrate that far; restart the integration with a smaller
@@ -769,10 +769,10 @@
         FILE_LOG(LOG_SIMULATOR) << " ** attempted to evaluate derivative at invalid velocity; halving acceleration step size to " << (accel_dt*0.5) << std::endl;
 
         // setup the statistics
-        _step_stats[4]++;
+        step_stats[4]++;
         tms cstop;  
         clock_t stop = times(&cstop);
-        _step_times[4] += (stop-start)/CLOCKS_PER_SEC;
+        step_times[4] += (stop-start)/CLOCKS_PER_SEC;
         start = stop;
 
         // couldn't integrate that far; restart the integration with a smaller
@@ -784,18 +784,14 @@
       {
         FILE_LOG(LOG_SIMULATOR) << " ** failed to solve an LCP; halving step size" << std::endl;
 
-<<<<<<< HEAD
         // setup the statistics
-        _step_stats[5]++;
+        step_stats[5]++;
         tms cstop;  
         clock_t stop = times(&cstop);
-        _step_times[5] += (stop-start)/CLOCKS_PER_SEC;
+        step_times[5] += (stop-start)/CLOCKS_PER_SEC;
         start = stop;
 
         // failed to solve an LCP; reduce the acceleration step size and try
-=======
-         // failed to solve an LCP; reduce the acceleration step size and try
->>>>>>> 5a9be01d
         // again
         accel_dt *= 0.5;
         goto restart;
@@ -814,11 +810,25 @@
           // reset the state of all bodies 
           restore_state();
 
+          // setup the statistics
+          step_stats[6]++;
+          tms cstop;  
+          clock_t stop = times(&cstop);
+          step_times[6] += (stop-start)/CLOCKS_PER_SEC;
+          start = stop;
+
           // attempt to integrate again using new CA info
           goto restart_with_new_limits; 
         }
       }
     }
+
+    // setup the statistics
+    step_stats[7]++;
+    tms cstop;  
+    clock_t stop = times(&cstop);
+    step_times[7] += (stop-start)/CLOCKS_PER_SEC;
+    start = stop;
 
     // no issues integrating; update h and call the mini-callback
     if (safe_dt > min_advance)
