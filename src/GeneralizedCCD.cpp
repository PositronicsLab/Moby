/****************************************************************************
 * Copyright 2008 Evan Drumwright
 * This library is distributed under the terms of the GNU Lesser General Public 
 * License (found in COPYING).
 ****************************************************************************/

#ifdef _OPENMP
#include <omp.h>
#endif
#include <fstream>
#include <set>
#include <cmath>
#include <algorithm>
#include <stack>
#include <queue>
#include <boost/tuple/tuple.hpp>
#include <Moby/CompGeom.h>
#include <Moby/CollisionDetection.h>
#include <Moby/Event.h>
#include <Moby/Constants.h>
#include <Moby/Polyhedron.h>
#include <Moby/RigidBody.h>
#include <Moby/ArticulatedBody.h>
#include <Moby/CollisionGeometry.h>  
#include <Moby/XMLTree.h>
#include <Moby/Integrator.h>
#include <Moby/OBB.h>
#include <Moby/BoundingSphere.h>
#include <Moby/SSL.h>
#include <Moby/GeneralizedCCD.h>
#include <Moby/EventDrivenSimulator.h>

// To delete
#include <Moby/SpherePrimitive.h>
#include <Moby/BoxPrimitive.h>

using boost::dynamic_pointer_cast;
using boost::static_pointer_cast;
using boost::shared_ptr;
using boost::tuple;
using boost::make_tuple;
using std::cerr;
using std::endl;
using std::set;
using std::queue;
using std::map;
using std::list;
using std::vector;
using std::priority_queue;
using std::pair;
using std::make_pair;
using namespace Ravelin;
using namespace Moby;

/// Constructs a collision detector with default tolerances
/**
 * eps_tolerance is set to NEAR_ZERO
 */
GeneralizedCCD::GeneralizedCCD()
{
  eps_tolerance = std::sqrt(std::numeric_limits<double>::epsilon());
  _max_dexp = std::numeric_limits<unsigned>::max();
  pthread_mutex_init(&_contact_mutex, NULL);
  pthread_mutex_init(&_swept_BVs_mutex, NULL);
  _rebuild_bounds_vecs = true;
  return_all_contacts = true;
}

void GeneralizedCCD::add_collision_geometry(CollisionGeometryPtr cg)
{
  CollisionDetection::add_collision_geometry(cg);
  _rebuild_bounds_vecs = true;
}

void GeneralizedCCD::add_rigid_body(RigidBodyPtr rb)
{
  CollisionDetection::add_rigid_body(rb);
  _rebuild_bounds_vecs = true;
}

void GeneralizedCCD::add_articulated_body(ArticulatedBodyPtr abody, bool disable_adjacent)
{
  CollisionDetection::add_articulated_body(abody, disable_adjacent);
  _rebuild_bounds_vecs = true;
}

void GeneralizedCCD::remove_collision_geometry(CollisionGeometryPtr cg)
{
  CollisionDetection::remove_collision_geometry(cg);
  _rebuild_bounds_vecs = true;
}

void GeneralizedCCD::remove_all_collision_geometries()
{
  CollisionDetection::remove_all_collision_geometries();
  _rebuild_bounds_vecs = true;
}

void GeneralizedCCD::remove_rigid_body(RigidBodyPtr rb)
{
  CollisionDetection::remove_rigid_body(rb);
  _rebuild_bounds_vecs = true;
}

void GeneralizedCCD::remove_articulated_body(ArticulatedBodyPtr abody)
{
  CollisionDetection::remove_articulated_body(abody);
  _rebuild_bounds_vecs = true;
}

/// Computes the poses from states
map<CollisionGeometryPtr, GeneralizedCCD::PosePair> GeneralizedCCD::get_poses(const vector<pair<DynamicBodyPtr, VectorNd> >& q0, const vector<pair<DynamicBodyPtr, VectorNd> >& q1)
{
<<<<<<< HEAD
  vector<VectorN> old_qd(q0.size());

  // first set the generalized velocities
=======
  map<CollisionGeometryPtr, GeneralizedCCD::PosePair> poses;
  map<CollisionGeometryPtr, Pose3d> global_poses_t0, global_poses_tf;

  // re-set generalized coordinates to q0
>>>>>>> f15d295b
  #ifndef _OPENMP
  for (unsigned i=0; i< q1.size(); i++)
    q0[i].first->set_generalized_coordinates(DynamicBody::eEuler, q0[i].second);
  #else
  #pragma #omp parallel for
  for (unsigned i=0; i< q1.size(); i++)
    q0[i].first->set_generalized_coordinates(DynamicBody::eEuler, q0[i].second);
  #endif

  // get the poses from all collision geometries 
  BOOST_FOREACH(CollisionGeometryPtr g, _geoms)
  {
<<<<<<< HEAD
    qd.copy_from(q1[i].second) -= q0[i].second;
    // Q: why do we set generalized coords to q1?
    q1[i].first->set_generalized_coordinates(DynamicBody::eRodrigues, q0[i].second);
    q1[i].first->get_generalized_velocity(DynamicBody::eAxisAngle, old_qd[i]);
    q1[i].first->set_generalized_velocity(DynamicBody::eRodrigues, qd);
=======
    Pose3d P0 = *g->get_pose();
    poses[g].t0 = P0;
    P0.update_relative_pose(GLOBAL);
    global_poses_t0[g] = P0;
>>>>>>> f15d295b
  }

  // set generalized coordinates to q1
  #ifndef _OPENMP
  for (unsigned i=0; i< q0.size(); i++)
    q1[i].first->set_generalized_coordinates(DynamicBody::eEuler, q1[i].second);
  #else
  #pragma #omp parallel for
  for (unsigned i=0; i< q0.size(); i++)
<<<<<<< HEAD
  {
    qd[i].copy_from(q1[i].second) -= q0[i].second;
    q1[i].first->set_generalized_coordinates(DynamicBody::eRodrigues, q0[i].second);
    q1[i].first->get_generalized_velocity(DynamicBody::eAxisAngle, old_qd[i]);
    q1[i].first->set_generalized_velocity(DynamicBody::eRodrigues, qd[i]);
  }
=======
    q1[i].first->set_generalized_coordinates(DynamicBody::eEuler, q1[i].second);
>>>>>>> f15d295b
  #endif

  // get the poses from all collision geometries and save 
  BOOST_FOREACH(CollisionGeometryPtr g, _geoms)
  {
    // get the transform from the pose at q0 to the pose at q1
    const Pose3d& P0 = global_poses_t0[g];

    // setup pose
    Pose3d& P1 = global_poses_tf[g]; 
    P1 = *g->get_pose();
    P1.update_relative_pose(GLOBAL);
    FILE_LOG(LOG_COLDET) << "Body for collision geometry: " << g->get_single_body()->id << " pose in global frame: " << std::endl << Matrix3d(P1.q) << P1.x << std::endl;

    // compute the differential between the two poses
    SVelocityd diff = Pose3d::diff(P0, P1);

    // get the pose pair
    GeneralizedCCD::PosePair& pp = poses[g];
    
    // apply the transform to g's current pose
    diff.pose = g->get_pose()->rpose;
    pp.tf = pp.t0 + diff;
  }

  // loop over all pairs of geometries, computing transforms
  for (set<CollisionGeometryPtr>::const_iterator i = _geoms.begin(); i != _geoms.end(); i++)
  {
    // get the poses for i
    const Pose3d& P0i = global_poses_t0[*i];
    const Pose3d& P1i = global_poses_tf[*i];

    set<CollisionGeometryPtr>::const_iterator j = i;
    for (++j; j != _geoms.end(); j++)
    {
      // get the *inverse* poses for j
      Pose3d iP0j = global_poses_t0[*j].inverse();
      Pose3d iP1j = global_poses_tf[*j].inverse();

      // compute the transforms from i to j
      TransformPair Tpair;
      Tpair.t0.q = iP0j.q * P0i.q;
      Tpair.t0.x = iP0j.x + iP0j.q * P0i.x;
      Tpair.tf.q = iP1j.q * P1i.q;
      Tpair.tf.x = iP1j.x + iP1j.q * P1i.x;

      // setup the source and target for each transform
      Tpair.t0.source = Tpair.tf.source = (*i)->get_pose();
      Tpair.t0.target = Tpair.tf.target = (*j)->get_pose();

      // store the pair
      _transform_pairs[make_pair(*i, *j)] = Tpair;

      // make an inverse pair
      TransformPair Tpair_inv;
      Tpair_inv.t0 = Tpair.t0.inverse();
      Tpair_inv.tf = Tpair.tf.inverse();
      _transform_pairs[make_pair(*j, *i)] = Tpair_inv;
    }
  } 

  // re-set generalized coordinates to q0
  #ifndef _OPENMP
  for (unsigned i=0; i< q1.size(); i++)
    q0[i].first->set_generalized_coordinates(DynamicBody::eEuler, q0[i].second);
  #else
  #pragma #omp parallel for
  for (unsigned i=0; i< q1.size(); i++)
    q0[i].first->set_generalized_coordinates(DynamicBody::eEuler, q0[i].second);
  #endif

  if (LOGGING(LOG_COLDET))
  {
    BOOST_FOREACH(CollisionGeometryPtr g, _geoms)
    {
      // get the pose pair
      const GeneralizedCCD::PosePair& pp = poses[g];

      FILE_LOG(LOG_COLDET) << "Body for collision geometry: " << g->get_single_body()->id << std::endl;
      FILE_LOG(LOG_COLDET) << "pose at t0: " << pp.t0 << std::endl;
      FILE_LOG(LOG_COLDET) << "pose at tf: " << pp.tf << std::endl;
      FILE_LOG(LOG_COLDET) << "pose at t0 (global frame): " << Pose3d(pp.t0).update_relative_pose(GLOBAL) << std::endl;
      FILE_LOG(LOG_COLDET) << "pose at tf (global frame): " << Pose3d(pp.tf).update_relative_pose(GLOBAL) << std::endl;
    }
  }

<<<<<<< HEAD
  // reset the velocities
  for (unsigned i=0; i< q0.size(); i++)
    q0[i].first->set_generalized_velocity(DynamicBody::eAxisAngle, old_qd[i]);

  return vels;
=======
  return poses;
>>>>>>> f15d295b
}

#ifndef _OPENMP
/// Determines whether there is a contact in the given time interval
/**
 * \pre body states are at time tf
 */
bool GeneralizedCCD::is_contact(double dt, const vector<pair<DynamicBodyPtr, VectorNd> >& q0, const vector<pair<DynamicBodyPtr, VectorNd> >& q1, vector<Event>& contacts)
{
  DStruct ds;
  typedef pair<CollisionGeometryPtr, BVPtr> CG_BV;

  // clear the vector of events 
  contacts.clear();

  FILE_LOG(LOG_COLDET) << "GeneralizedCCD::is_contact() entered" << endl;

  // get the map of bodies to velocities
  // NOTE: this also sets each body's coordinates and velocities to q0
  map<CollisionGeometryPtr, PosePair> poses = get_poses(q0, q1);

  // clear all swept BVs
  _swept_BVs.clear();
  BOOST_FOREACH(CollisionGeometryPtr cg, _geoms)
    _swept_BVs[cg] = map<BVPtr, BVPtr>();

  // do broad phase; NOTE: broad phase yields updated BVs
  vector<pair<CollisionGeometryPtr, CollisionGeometryPtr> > to_check;
  broad_phase(poses, to_check);

  // check the geometries
  for (unsigned i=0; i< to_check.size(); i++)
  {
    // get the two geometries
    CollisionGeometryPtr a = to_check[i].first;
    CollisionGeometryPtr b = to_check[i].second;

    #ifndef NDEBUG    
    RigidBodyPtr rba = dynamic_pointer_cast<RigidBody>(a->get_single_body());
    RigidBodyPtr rbb = dynamic_pointer_cast<RigidBody>(b->get_single_body());
    if (!rba || !rbb)
      throw std::runtime_error("One or more bodies is not rigid; GeneralizedCCD only works with rigid bodies");
    #endif

    // get the poses for the two geometries 
    const PosePair& a_poses = poses.find(a)->second;
    const PosePair& b_poses = poses.find(b)->second;

    // test the geometries for contact
    check_geoms(dt, a, a_poses, b, b_poses, contacts);
  } 

  FILE_LOG(LOG_COLDET) << "contacts:" << endl;
  if (contacts.empty())
    FILE_LOG(LOG_COLDET) << " -- no contacts in narrow phase" << endl;
  if (LOGGING(LOG_COLDET))
    for (unsigned i=0; i< contacts.size(); i++)
      FILE_LOG(LOG_COLDET) << contacts[i] << std::endl;

  // sort the vector of events
  std::sort(contacts.begin(), contacts.end());

  FILE_LOG(LOG_COLDET) << "GeneralizedCCD::is_contact() exited" << endl << endl;

  // return geometry poses to their previous states
  for (map<CollisionGeometryPtr, PosePair>::const_iterator i = poses.begin(); i != poses.end(); i++)
    *i->first->_F = i->second.t0;

  // indicate whether impact has occurred
  return !contacts.empty();
}
#else
/// Determines whether there is a contact in the given time interval
/**
 * \pre body states are at time tf
 */
bool GeneralizedCCD::is_contact(double dt, const vector<pair<DynamicBodyPtr, VectorNd> >& q0, const vector<pair<DynamicBodyPtr, VectorNd> >& q1, vector<Event>& contacts)
{
  DStruct ds;
  typedef pair<CollisionGeometryPtr, BVPtr> CG_BV;

  // clear the contacts vector 
  contacts.clear();

  FILE_LOG(LOG_COLDET) << "GeneralizedCCD::is_contact() entered" << endl;

  // get the map of bodies to velocities
  // NOTE: this also sets each body's coordinates and velocities to q0
  map<CollisionGeometryPtr, PosePair> poses = get_pose_pairs(q0, q1);

  // clear all swept BVs
  _swept_BVs.clear();
  BOOST_FOREACH(CollisionGeometryPtr cg, _geoms)
    _swept_BVs[cg] = map<BVPtr, BVPtr>();

  // do broad phase; NOTE: broad phase yields updated BVs
  vector<pair<CollisionGeometryPtr, CollisionGeometryPtr> > to_check;
  broad_phase(poses, to_check);
  vector<vector<Event> > events(to_check.size());

  // check the geometries
  #pragma omp parallel for
  for (int i=0; i< (int) to_check.size(); i++)
  {
    // get the two geometries
    CollisionGeometryPtr a = to_check[i].first;
    CollisionGeometryPtr b = to_check[i].second;

    #ifndef NDEBUG    
    RigidBodyPtr rba = dynamic_pointer_cast<RigidBody>(a->get_single_body());
    RigidBodyPtr rbb = dynamic_pointer_cast<RigidBody>(b->get_single_body());
    if (!rba || !rbb)
      throw std::runtime_error("One or more bodies is not rigid; GeneralizedCCD only works with rigid bodies");
    #endif

    // get the velocities for the two bodies
    const PosePair& a_poses = poses.find(a)->second;
    const PosePair& b_poses = poses.find(b)->second;

    // test the geometries for contact
    check_geoms(dt, a, a_poses, b, b_poses, events[i]);
  } 

  // integrate all contacts into a single structure 
  for (unsigned i=0; i< events.size(); i++)
    contacts.insert(contacts.end(), events[i].begin(), events[i].end());

  FILE_LOG(LOG_COLDET) << "contacts:" << endl;
  if (contacts.empty())
    FILE_LOG(LOG_COLDET) << " -- no contacts in narrow phase" << endl;
  if (LOGGING(LOG_COLDET))
    for (unsigned i=0; i< contacts.size(); i++)
      FILE_LOG(LOG_COLDET) << contacts[i] << std::endl;

  FILE_LOG(LOG_COLDET) << "GeneralizedCCD::is_contact() exited" << endl << endl;

  // return geometry poses to their previous states
  for (map<CollisionGeometryPtr, PosePair>::const_iterator i = poses.begin(); i != poses.end(); i++)
    *i->first->_F = i->second.t0;

  // indicate whether impact has occurred
  return !contacts.empty();
}
#endif

/// Does a collision check for a pair of geometries (serial version)
/**
 * \param a the first geometry
 * \param b the second geometry
 * \param aTb the transform from b's frame to a's frame
 * \param bTa the transform from a's frame to b's frame
 * \param vels linear and angular velocities of bodies
 * \param contacts on return
 */
void GeneralizedCCD::check_geoms(double dt, CollisionGeometryPtr a, const PosePair& a_poses, CollisionGeometryPtr b, const PosePair& b_poses, vector<Event>& contacts)
{
  map<BVPtr, vector<const Point3d*> > a_to_test, b_to_test;

  FILE_LOG(LOG_COLDET) << "GeneralizedCCD::check_geoms() entered" << endl;
  FILE_LOG(LOG_COLDET) << "  checking geometry " << a->id << " for body " << a->get_single_body()->id << std::endl;
  FILE_LOG(LOG_COLDET) << "  against geometry " << b->id << " for body " << b->get_single_body()->id << std::endl;

  // init statistics for geometry pair
  unsigned n_bv_tests = 0;
  unsigned n_verts_tested = 0;

  // set the earliest TOC
  double earliest = (double) 1.0; 

  // setup the contact set for these two geometries 
  vector<Event> local_contacts;

  // get the primitives for a and b
  PrimitivePtr aprimitive = a->get_geometry();
  PrimitivePtr bprimitive = b->get_geometry();

  // get the two top-level BVs for a and b
  BVPtr bv_a = aprimitive->get_BVH_root(a);
  BVPtr bv_b = bprimitive->get_BVH_root(b); 

  // set poses for the collision geometries
  *a->_F = a_poses.t0;
  *b->_F = b_poses.t0;

  // get transform between a and b at t0
  assert(_transform_pairs.find(make_pair(b, a)) != _transform_pairs.end());
  const Transform3d& aTb = _transform_pairs.find(make_pair(b, a))->second.t0;

  // add the two top-level BVs to the queue for processing
  queue<BVProcess> q;
  q.push(BVProcess());
  q.back().bva = get_swept_BV(a, bv_a, a_poses);
  q.back().bvb = get_swept_BV(b, bv_b, b_poses);
  q.back().nexp = 0;
  q.back().ax = bv_a;
  q.back().bx = bv_b;

  // process until the queue is empty
  while (!q.empty())
  {
    // get the number of expansions  
    unsigned nexp = q.front().nexp;

    // get the BVs off of the queue
    BVPtr bva = q.front().bva;
    BVPtr bvb = q.front().bvb;
    BVPtr ax = q.front().ax;
    BVPtr bx = q.front().bx;

    // increment the # of bounding volume tests
    n_bv_tests++;

    // if the velocity-expanded BVs do not intersect, continue looping
    if (!BV::intersects(bva, bvb, aTb))
    {
      FILE_LOG(LOG_COLDET) << " -- bounding volumes do not intersect" << endl;
      q.pop();
      continue;
    }

    // calculate the volume for the OBBs
    double ax_vol = ax->calc_volume();
    double bx_vol = bx->calc_volume();

    // velocity expanded BVs do intersect; if both BVs are leafs OR maximum
    // depth has been reached, intersect
    // the vertices of triangles in one BV against the triangles of the other
    // (and vice versa)
    if ((ax->is_leaf() && bx->is_leaf()) || nexp >= _max_dexp)
    {
      // get testing vertex vectors for ax and bx
      vector<const Point3d*>& ax_test = a_to_test[ax];
      vector<const Point3d*>& bx_test = b_to_test[bx];

      // get the sets of vertices for ax and bx
      aprimitive->get_vertices(ax, bx_test);
      bprimitive->get_vertices(bx, ax_test);
    }
    // descend into BV with greater volume
    else if ((ax_vol > bx_vol && !ax->is_leaf()) || bx->is_leaf())
    {
      // add all children of bva to the queue for processing
      BOOST_FOREACH(BVPtr bv, ax->children)
      {
        q.push(BVProcess());
        q.back().bva = get_swept_BV(a, bv, a_poses);
        q.back().bvb = bvb; 
        q.back().nexp = nexp+1;
        q.back().ax = bv;
        q.back().bx = bx;
      }
    }
    else
    {
      // add all children of bvb to the queue for processing
      BOOST_FOREACH(BVPtr bv, bx->children)
      {
        q.push(BVProcess());
        q.back().bva = bva; 
        q.back().bvb = get_swept_BV(b, bv, b_poses);
        q.back().nexp = nexp+1;
        q.back().ax = ax;
        q.back().bx = bv;
      }
    }

    // pop the element off of the front of the queue
    q.pop();
  }

  // make vectors of vertices unique
  for (map<BVPtr, vector<const Point3d*> >::iterator i = a_to_test.begin(); i != a_to_test.end(); i++)
  {
    std::sort(i->second.begin(), i->second.end());
    i->second.erase(std::unique(i->second.begin(), i->second.end()), i->second.end());
  }
  for (map<BVPtr, vector<const Point3d*> >::iterator i = b_to_test.begin(); i != b_to_test.end(); i++)
  {
    std::sort(i->second.begin(), i->second.end());
    i->second.erase(std::unique(i->second.begin(), i->second.end()), i->second.end());
  }

  // call check_vertices on bounding volumes from geometry b
  for (map<BVPtr, vector<const Point3d*> >::iterator i = b_to_test.begin(); i != b_to_test.end(); i++)
  {
    n_verts_tested += i->second.size();
    check_vertices(dt, a, b, i->first, i->second, a_poses, b_poses, earliest, local_contacts);
  }

  // call check_vertices on bounding volumes from geometry a
  for (map<BVPtr, vector<const Point3d*> >::iterator i = a_to_test.begin(); i != a_to_test.end(); i++)
  {
    n_verts_tested += i->second.size();
    check_vertices(dt, b, a, i->first, i->second, b_poses, a_poses, earliest, local_contacts);
  }

  if (LOGGING(LOG_COLDET))
  {
    SingleBodyPtr sba = a->get_single_body(); 
    SingleBodyPtr sbb = b->get_single_body(); 
    FILE_LOG(LOG_COLDET) << " -- contact points for bodies " << sba->id << " and " << sbb->id << endl;
    for (unsigned i=0; i< local_contacts.size(); i++)
      FILE_LOG(LOG_COLDET) << local_contacts[i] << std::endl;
  }

  // get the time-of-impact tolerance
  shared_ptr<EventDrivenSimulator> sim(simulator);
  const double TOI_TOLERANCE = std::numeric_limits<double>::epsilon();

  // sort the vector of contacts
  std::sort(local_contacts.begin(), local_contacts.end());

  // see what points to insert into the global set of contacts 
  // we return all contacts if using an event-driven method to deal with Zeno
  // points 
  if (!return_all_contacts)
  {
    for (unsigned i=0; i< local_contacts.size(); i++)
      if (local_contacts[i].t > earliest + TOI_TOLERANCE/dt)
      {
        contacts.insert(contacts.end(), local_contacts.begin(), local_contacts.begin()+i);
        break;
      }
  }
  else
  {
    #ifdef _OPENMP
    pthread_mutex_lock(&_contact_mutex);
    #endif

    // insert the contacts from these geometries into the contact map of all
    // geometries
    contacts.insert(contacts.end(), local_contacts.begin(), local_contacts.end());

    #ifdef _OPENMP
    pthread_mutex_unlock(&_contact_mutex);
    #endif
  }

  if (LOGGING(LOG_COLDET))
  {
    // determine how many pairs of bounding volumes
    std::vector<BVPtr> all_bvs;
    bv_a->get_all_BVs(std::back_inserter(all_bvs));
    unsigned n_a_bvs = all_bvs.size();
    all_bvs.clear();
    bv_b->get_all_BVs(std::back_inserter(all_bvs));
    unsigned n_b_bvs = all_bvs.size();
    FILE_LOG(LOG_COLDET) << "  number of BV vs. BV tests: " << n_bv_tests << "/" << (n_a_bvs * n_b_bvs) << std::endl;

    // output number of vertices tested 
    FILE_LOG(LOG_COLDET) << "  number of vertices tested: " << n_verts_tested << std::endl;
  }
  FILE_LOG(LOG_COLDET) << "GeneralizedCCD::check_geoms() exited" << endl;
}

/// Checks a set of vertices of geometry a against geometry b
void GeneralizedCCD::check_vertices(double dt, CollisionGeometryPtr a, CollisionGeometryPtr b, BVPtr bvb, const std::vector<const Point3d*>& a_verts, const PosePair& a_poses, const PosePair& b_poses, double& earliest, vector<Event>& local_contacts) const
{
  Vector3d normal;
  Point3d point;

  // get the poses
  const Pose3d& Pa_t0 = a_poses.t0;
  const Pose3d& Pa_tf = a_poses.tf;
  const Pose3d& Pb_t0 = b_poses.t0;
  const Pose3d& Pb_tf = b_poses.tf;

  // get the time-of-impact tolerance
  shared_ptr<EventDrivenSimulator> sim(simulator);
  const double TOI_TOLERANCE = std::numeric_limits<double>::epsilon();

  // get the two bodies
  if (LOGGING(LOG_COLDET))
  {
    RigidBodyPtr rba = dynamic_pointer_cast<RigidBody>(a->get_single_body()); 
    RigidBodyPtr rbb = dynamic_pointer_cast<RigidBody>(b->get_single_body()); 
    FILE_LOG(LOG_COLDET) << "  -- checking body " << rba->id << " against " << rbb->id << endl;
  }

  // populate the DStruct for checking vertices of a against b
  DStruct ds;
  populate_dstruct(&ds, a, Pa_t0, Pa_tf, b, Pb_t0, Pb_tf, bvb);

  // setup a "queue" for checking vertices
  vector<pair<double, Point3d> > Q;
  Q.clear();
  BOOST_FOREACH(const Point3d* v, a_verts)
  {
    // get v in proper frame
    Point3d va = *v;

    // get point in b's frame at time 0 (for distance sorting) 
    Point3d u_b = ds.bTa_t0.transform_point(va);

    // compute point at time t0 in a coordinates
    if (LOGGING(LOG_COLDET))
    {
      RigidBodyPtr rba = dynamic_pointer_cast<RigidBody>(a->get_single_body()); 
      RigidBodyPtr rbb = dynamic_pointer_cast<RigidBody>(b->get_single_body()); 
      FILE_LOG(LOG_COLDET) << "    -- checking vertex " << *v << " of " << rba->id << " against " << rbb->id << endl;
      FILE_LOG(LOG_COLDET) << "     -- u (b frame): " << u_b << endl; 
      FILE_LOG(LOG_COLDET) << "     -- u (global frame): " << Pose3d::transform_point(GLOBAL, u_b) << endl;
    }

    // we'll sort on inverse distance from the center of mass (origin of b frame) 
    double dist = 1.0/u_b.norm_sq();

    // push the vertices onto the queue
    // NOTE: assumes that center of geometry of body a is its C.O.M.
    //       (if the assumption is wrong, this will only make things slower)
    Q.push_back(make_pair(dist, *v));
  }

  // sort the queue
  std::sort(Q.begin(), Q.end());

  // check all vertices of a against b
  while (!Q.empty())
  {
    // setup u in the DStruct
    ds.u_a = Q.back().second;

    if (LOGGING(LOG_COLDET))
    {
      RigidBodyPtr rba = dynamic_pointer_cast<RigidBody>(a->get_single_body()); 
      FILE_LOG(LOG_COLDET) << "    -- checking vertex u: " << ds.u_a << " of " << rba->id << endl; 
      FILE_LOG(LOG_COLDET) << "     -- global pos (t0): " << Pose3d::transform_point(GLOBAL, ds.bTa_t0.transform_point(ds.u_a)) << std::endl;
      FILE_LOG(LOG_COLDET) << "     -- global pos (tf): " << Pose3d::transform_point(GLOBAL, ds.bTa_tf.transform_point(ds.u_a)) << std::endl;
    }

    // determine TOI, if any
    // NOTE: this has been modified to account for the method of dealing with
    // Zeno points in ImpulseContactSimulator; it is considerably slower as a
    // result
    double toi;
    if (!return_all_contacts)
      toi = determine_TOI_fast(0.0, earliest, &ds, point, normal);
    else
      toi = determine_TOI_fast(0.0, (double) 1.0, &ds, point, normal);
  
    // insert into the contacts set if the TOI is finite 
    if (toi < std::numeric_limits<double>::max())
    {
      // insert the contacts
      local_contacts.push_back(create_contact(toi, a, b, point, normal));
      if (toi < earliest)
        earliest = std::min(toi + TOI_TOLERANCE/dt, (double) 1.0);
    }

    // move onto the next vertex
    Q.pop_back();
  }
} 

/// Gets the swept BV, creating it if necessary
BVPtr GeneralizedCCD::get_swept_BV(CollisionGeometryPtr cg, BVPtr bv, const PosePair& poses)
{
  // verify that the map for the geometry has already been setup
  map<CollisionGeometryPtr, map<BVPtr, BVPtr> >::iterator vi;
  vi = _swept_BVs.find(cg);
  assert(vi != _swept_BVs.end());

  // see whether the velocity-expanded BV has already been calculated
  map<BVPtr, BVPtr>::const_iterator vj;
  #ifdef _OPENMP
  pthread_mutex_lock(&_swept_BVs_mutex);
  #endif
  vj = vi->second.find(bv);
  #ifdef _OPENMP
  pthread_mutex_unlock(&_swept_BVs_mutex);
  #endif
  if (vj != vi->second.end())
    return vj->second;

  // compute the change in velocity from the pose
  SVelocityd v = Pose3d::diff(poses.t0, poses.tf);
  FILE_LOG(LOG_COLDET) << "differential for " << cg->get_single_body()->id << ": " << v << std::endl;

  // compute the swept BV
  if (LOGGING(LOG_BV) && boost::dynamic_pointer_cast<OBB>(bv))
  {
    OBBPtr obb = boost::dynamic_pointer_cast<OBB>(bv);
    FILE_LOG(LOG_BV) << "calculating velocity-expanded OBB for: " << obb << std::endl;
    FILE_LOG(LOG_BV) << "unexpanded OBB: " << *obb << std::endl;
  }
  BVPtr swept_bv = bv->calc_swept_BV(cg, v);
  FILE_LOG(LOG_BV) << "new BV: " << swept_bv << std::endl;

  // store the bounding volume
  #ifdef _OPENMP
  pthread_mutex_lock(&_swept_BVs_mutex);
  #endif
  vi->second[bv] = swept_bv;
  #ifdef _OPENMP
  pthread_mutex_unlock(&_swept_BVs_mutex);
  #endif

  return swept_bv;
}

/// Implements Base::load_from_xml()
void GeneralizedCCD::load_from_xml(shared_ptr<const XMLTree> node, map<std::string, BasePtr>& id_map)
{
  map<std::string, BasePtr>::const_iterator id_iter;

  // verify that the node name is correct
  assert(strcasecmp(node->name.c_str(), "GeneralizedCCD") == 0);

  // call parent method
  CollisionDetection::load_from_xml(node, id_map);

  // get the maximum number of OBB expansions
  XMLAttrib* _max_dexp_attr = node->get_attrib("max-dexp");
  if (_max_dexp_attr)
    this->_max_dexp = _max_dexp_attr->get_unsigned_value();

  // get the eps tolerance, if specified
  XMLAttrib* eps_attr = node->get_attrib("eps-tolerance");
  if (eps_attr)
    this->eps_tolerance = eps_attr->get_real_value();
}

/// Implements Base::save_to_xml()
/**
 * \note neither the contact cache nor the pairs currently in collision are 
 *       saved
 */
void GeneralizedCCD::save_to_xml(XMLTreePtr node, list<shared_ptr<const Base> >& shared_objects) const
{
  // call parent save_to_xml() method first
  CollisionDetection::save_to_xml(node, shared_objects);

  // (re)set the node name
  node->name = "GeneralizedCCD";

  // save the eps tolerance
  node->attribs.insert(XMLAttrib("eps-tolerance", eps_tolerance));
}

/****************************************************************************
 Methods for Drumwright-Shell algorithm begin 
****************************************************************************/

/// Creates a contact event given the bare-minimum info
Event GeneralizedCCD::create_contact(double toi, CollisionGeometryPtr a, CollisionGeometryPtr b, const Point3d& point, const Vector3d& normal)
{
  Event e;
  e.t = toi;
  e.event_type = Event::eContact;
  e.contact_point = point;
  e.contact_normal = normal;
  e.contact_geom1 = a;  
  e.contact_geom2 = b;  

  // check for valid normal here
  assert(std::fabs(e.contact_normal.norm() - (double) 1.0) < NEAR_ZERO);

  // make the body first that comes first alphabetically
  if (LOGGING(LOG_COLDET))
  {
    SingleBodyPtr sb1 = e.contact_geom1->get_single_body();
    SingleBodyPtr sb2 = e.contact_geom2->get_single_body();
    if (sb2->id < sb1->id)
    {
      std::swap(e.contact_geom1, e.contact_geom2);
      e.contact_normal = -e.contact_normal;
    }
  }

  // transform contact point and normal to global frame
  e.contact_point = Pose3d::transform_point(GLOBAL, e.contact_point);
  e.contact_normal = Pose3d::transform_vector(GLOBAL, e.contact_normal);

  return e;
}

/// Populates the DStruct
void GeneralizedCCD::populate_dstruct(DStruct* ds, CollisionGeometryPtr ga, const Pose3d& Pa_t0, const Pose3d& Pa_tf, CollisionGeometryPtr gb, const Pose3d& Pb_t0, const Pose3d& Pb_tf, BVPtr b_BV) const
{
  // save the BV
  ds->b_BV = b_BV;

  // save the geometries 
  ds->ga = ga;
  ds->gb = gb;

  // save frames 
  ds->Pb_t0 = Pb_t0;
  ds->Pb_tf = Pb_tf;

  // get relative poses at time t0 and tf
  assert(_transform_pairs.find(make_pair(ga, gb))!= _transform_pairs.end());
  const TransformPair& Tpair = _transform_pairs.find(make_pair(ga, gb))->second;
  ds->bTa_t0 = Tpair.t0;
  ds->bTa_tf = Tpair.tf;

  FILE_LOG(LOG_COLDET) << "populate_dstruct() entered" << std::endl;
  FILE_LOG(LOG_COLDET) << "  body for geometry a: " << ds->ga->get_single_body()->id << std::endl;
  FILE_LOG(LOG_COLDET) << "  body for geometry b: " << ds->gb->get_single_body()->id << std::endl;
  FILE_LOG(LOG_COLDET) << "  bTa_t0 origin: " << ds->bTa_t0.x << std::endl << "orientation: " << std::endl << Matrix3d(ds->bTa_t0.q);
  FILE_LOG(LOG_COLDET) << "  bTa_tf origin: " << ds->bTa_tf.x << std::endl << "orientation: " << std::endl << Matrix3d(ds->bTa_tf.q);
  FILE_LOG(LOG_COLDET) << "populate_dstruct() exited" << std::endl;

  // setup quaternion endpoints for interpolation
  ds->q0 = ds->bTa_t0.q;
  ds->qf = ds->bTa_tf.q;
}

/// Implements DETERMINE-TOC() [very fast, fully linearized version]
/**
 * \param t0 the time before integration
 * \param tf the time after integration
 * \param dstruct structure passed to determine_TOI of precomputed data
 * \param pt the contact point (if any) in world coordinates
 * \param normal the normal (if any) in world coordinates
 * \return the time of impact [0, 1] such that t0 = 0 and t1 = 1; if the time 
 *         of impact is greater than 1.0, then the time of impact is not in the 
 *         interval [t0, tf] and should be discarded
 * \pre rigid body states are at time t
 */
double GeneralizedCCD::determine_TOI_fast(double t0, double tf, const DStruct* ds, Point3d& cp, Vector3d& normal) const
{
  const double INF = std::numeric_limits<double>::max();
  const unsigned X = 0, Y = 1, Z = 2;
  OBB O;
  Vector3d nalpha, nbeta, ngamma;

  // get the static collision geometry
  CollisionGeometryPtr gb = ds->gb;

  // get the primitive for gs (the body treated as static) 
  shared_ptr<const Primitive> gb_primitive = gb->get_geometry();

  FILE_LOG(LOG_COLDET) << "GeneralizedCCD::determine_TOI() entered" << endl;
  FILE_LOG(LOG_COLDET) << "  time t0: " << t0 << endl;
  FILE_LOG(LOG_COLDET) << "  time tf: " << tf << endl;

  // get point in ga's frame
  const Point3d& u_a = ds->u_a;

  // get the BV for gb
  BVPtr gb_BV = ds->b_BV; 
  assert(gb->get_pose() == gb_BV->get_relative_pose());

  // get useful poses
  const Pose3d& Pb_t0 = ds->Pb_t0;
  const Pose3d& Pb_tf = ds->Pb_tf;

  // get u- in gb's frame- at times t0 and tf
  Point3d u0 = ds->bTa_t0.transform_point(u_a);
  Point3d uf = ds->bTa_tf.transform_point(u_a);

  // check for intersection 
  double t;
  if (gb_primitive->intersect_seg(gb_BV, LineSeg3(u0, uf), t, cp, normal))
  {
    FILE_LOG(LOG_COLDET) << "  intersection detected!  time of impact: " << t << " (true: " << (t0 + (tf-t0)*t) << ")" << endl;

    // transform time to account for ta and tb
    t = t0 + (tf-t0)*t;

    FILE_LOG(LOG_COLDET) << "     -- point intersection (untransformed): " << cp << endl;
    FILE_LOG(LOG_COLDET) << "     -- normal (untransformed): " << normal << endl;

    // since all calculations are in gs's frame; interpolate gs to time t
    // and transform contact point and normal to global coordinates
    Origin3d cpo(cp);
    Origin3d no(normal);
    double s = t/(tf-t0);
    cp = Pose3d::interpolate_transform_point(Pb_t0, Pb_tf, s, cpo);
    normal = Pose3d::interpolate_transform_vector(Pb_t0, Pb_tf, s, no);

    // look for degenerate normal
    if (std::fabs(normal.norm() - (double) 1.0) > NEAR_ZERO)
    {
      FILE_LOG(LOG_COLDET) << "    -- degenerate normal detected! (" << normal << "); not reporting intersection" << endl;
      return INF;
    }        
    
    FILE_LOG(LOG_COLDET) << "     -- point intersection: " << cp << endl;
    FILE_LOG(LOG_COLDET) << "     -- normal: " << normal << endl;
    FILE_LOG(LOG_COLDET) << "GeneralizedCCD::determine_TOI_fast() exited" << endl;

    return t;
  }

  FILE_LOG(LOG_COLDET) << "  no impact detected" << endl;
  FILE_LOG(LOG_COLDET) << "GeneralizedCCD::determine_TOI_fast() exited" << endl;

  // still here?  no contact...
  return INF; 
}

/// Implements DETERMINE-TOC()
/**
 * \param t0 the time before integration
 * \param tf the time after integration
 * \param dstruct structure passed to determine_TOI of precomputed data
 * \param cp the contact point (if any) in world coordinates
 * \param normal the normal (if any) in world coordinates
 * \return the time of impact [0, 1] such that t0 = 0 and t1 = 1; if the time 
 *         of impact is greater than 1.0, then the time of impact is not in the 
 *         interval [t0, tf] and should be discarded
 * \pre rigid body states are at time t
 *
 * The math behind this function (I use LaTeXiT to visualize) follows:
 *
 * We are interested in testing the path traced by a point on body B against
 * the geometry of another body S. We will do all calculations relative to
 * S's (moving) frame so that an observer at S can treat himself as stationary.
 *
 * Notation/defs: v relative linear velocity
 *                \theta relative angular velocity
 *                r vector from center-of-mass of B to point u
 *                superscricp (A) to right (vector defined in A's frame
 *                superscricps (A,B) to left and right (transform from B to A)
 *                subscricp (A) to right (vector for body A)
 * 
 * The velocity of point u on B (in S's frame) is:
 * \dot{u}^S(t)& = v^S + \theta^S \times ~^ST^0(t) [u^0(t)-x_B^0(t)]\\
 * & = v^S + \theta^S \times ~^ST^0(t) [x_B^0(t) +~^0R^B(t) r^B-x_B^0(t)]\\
 * & = v^S + \theta^S \times~^SR^0(t)~^0R^B(t)r^B
 *
 * We define ^SR^0(t) using a first-order approximation as follows:
 * ^SR^0(t)& = [~^0R^S(t_0) + (t_f-t_0)\cdot \omega_S^0\times ~^0R^S(t_0)]^T\\
 * & = ~^SR^0(t_0) - (t_f-t_0)\cdot~^SR^0(t_0)\omega_S^0\times
 *
 * Similarly, ^0R^B(t) is defined as:
 * ^0R^B(t)& = ~^0R^B(t_0) + (t_f-t_0)\cdot\omega_B^0\times~^0R^B(t_0)
 *
 */
double GeneralizedCCD::determine_TOI(double t0, double tf, const DStruct* ds, Point3d& cp, Vector3d& normal) const
{
  const double INF = std::numeric_limits<double>::max();
  const unsigned X = 0, Y = 1, Z = 2;
  OBB O;
  Vector3d nalpha, nbeta, ngamma;

  // init bisection statistics
  unsigned nbisects = 0;

  // get the static collision geometry
  CollisionGeometryPtr gb = ds->gb;

  // get the primitive for gb (the body treated as static) 
  shared_ptr<const Primitive> gb_primitive = gb->get_geometry();

  // get useful poses
  const Pose3d& Pb_t0 = ds->Pb_t0;
  const Pose3d& Pb_tf = ds->Pb_tf;

  FILE_LOG(LOG_COLDET) << "GeneralizedCCD::determine_TOI() entered" << endl;
  FILE_LOG(LOG_COLDET) << "  time t0: " << t0 << endl;
  FILE_LOG(LOG_COLDET) << "  time tf: " << tf << endl;

  // get the BV for gb
  BVPtr gb_BV = ds->b_BV;

  // get transforms between ga's frame and gb's frame
  const Transform3d& bTa_t0 = ds->bTa_t0;
  const Transform3d& bTa_tf = ds->bTa_tf;

  // get u in ga's frame (this vector remains constant over time) at t0
  const Vector3d& u = ds->u_a;
  Point3d u0_b = bTa_t0.transform_point(u);

  // get u in gb's frame at tf 
  Point3d uf_b = bTa_tf.transform_point(u);

  // setup the axes of the bounding box
  Vector3d u0uf = uf_b - u0_b;
  double norm_u0uf = u0uf.norm();
  if (norm_u0uf < std::numeric_limits<double>::epsilon())
  {
    // arbitrary bounding box
    nalpha = Vector3d(1,0,0, gb->get_pose());
    nbeta = Vector3d(0,1,0, gb->get_pose());
    ngamma = Vector3d(0,0,1, gb->get_pose());
    O.R = Matrix3d::identity();
  }
  else
  {
    // primary axis of bounding box aligned w/u0uf
    nalpha = u0uf/norm_u0uf;
    Vector3d::determine_orthonormal_basis(nalpha, nbeta, ngamma);
    O.R.set_column(X, nalpha);
    O.R.set_column(Y, nbeta);
    O.R.set_column(Z, ngamma);
  }

  // setup quaternion endpoints of interpolation
  const Quatd& q0 = ds->q0;
  const Quatd& qf = ds->qf; 

  // NOTE: collision geometry (and therefore BV) should probably be updated to proper time

  // determine whether minimum/maximum deviation is between two planes;
  // if so, determine the interpolation value that yields the minimum
  // and maximum deviation
  Vector3d normal1(gb->get_pose()), normal2(gb->get_pose());
  double rho1_max = -1.0, rho1_min = -1.0, rho2_max = -1.0, rho2_min = -1.0, rho3_max = -1.0, rho3_min = -1.0;
  double max_d1 = -INF, max_d2 = -INF, max_d3 = -INF;
  double min_d1 = INF, min_d2 = INF, min_d3 = INF;
  if (bound_u(u, q0, qf, normal1, normal2))
  {
    if (nalpha.dot(normal1)*nalpha.dot(normal2) > 0)
    {
      max_d1 = calc_max_dev(u, nalpha, q0, qf, rho1_max);
      min_d1 = calc_min_dev(u, nalpha, q0, qf, rho1_min);

      // scale rho values to (tf-t0)
      rho1_max *= (tf-t0);
      rho1_min *= (tf-t0);
    }
    if (nbeta.dot(normal1)*nbeta.dot(normal2) > 0)
    {
      max_d2 = calc_max_dev(u, nbeta, q0, qf, rho2_max);
      min_d2 = calc_min_dev(u, nbeta, q0, qf, rho2_min);

      // scale rho values to (tf-t0)
      rho2_max *= (tf-t0);
      rho2_min *= (tf-t0);
    }
    if (ngamma.dot(normal1)*ngamma.dot(normal2) > 0)
    {
      max_d3 = calc_max_dev(u, ngamma, q0, qf, rho3_max);
      min_d3 = calc_min_dev(u, ngamma, q0, qf, rho3_min);

      // scale rho values to (tf-t0)
      rho3_max *= (tf-t0);
      rho3_min *= (tf-t0);
    }
  }

  // setup the queue
  typedef pair<double, double> RPair;
  priority_queue<RPair, vector<RPair>, std::greater<RPair> > Q;
  Q.push(make_pair(t0, tf));

  // process until error sufficiently low
  while (!Q.empty())
  {
    // get the element off of the top of the queue
    double tx = Q.top().first;
    double ty = Q.top().second;
    Q.pop();

    // setup delta t
    const double dt = ty - tx;
    assert(dt > 0.0);

    // interpolation parameter ranges from [0,1]; 0 corresponds to t0, 
    // 1 corresponds to tf.  Determine what tx, ty correspond to
    const double sx = tx/(tf-t0);
    const double sy = ty/(tf-t0);

    // determine point u at times tx and ty in frame b 
    Point3d ux(Transform3d::interpolate_transform_point(bTa_t0, bTa_tf, sx, Origin3d(ds->u_a)), gb->get_pose());
    Point3d uy(Transform3d::interpolate_transform_point(bTa_t0, bTa_tf, sy, Origin3d(ds->u_a)), gb->get_pose());

    FILE_LOG(LOG_COLDET) << " -- checking segment for time [" << tx << ", " << ty << "]" << endl;
    FILE_LOG(LOG_COLDET) << "  p(" << tx << ") = " << ux << "  p(" << ty << ") ~= " << uy << endl;

    // init deviation maxima/minima
    double dp_alpha = -INF, dp_beta = -INF, dp_gamma = -INF;
    double dn_alpha = INF, dn_beta = INF, dn_gamma = INF;

    // see whether this interval contains a minimum/maximum 
    if (rho1_max >= tx && rho1_max <= ty) dp_alpha = max_d1;
    if (rho1_min >= tx && rho1_min <= ty) dn_alpha = min_d1;
    if (rho2_max >= tx && rho2_max <= ty) dp_beta = max_d2;
    if (rho2_min >= tx && rho2_min <= ty) dn_beta = min_d2;
    if (rho3_max >= tx && rho3_max <= ty) dp_gamma = max_d3;
    if (rho3_min >= tx && rho3_min <= ty) dn_gamma = min_d3;
    
    // calculate deviation at endpoints
    pair<double, double> deva = calc_deviations(u, nalpha, q0, qf, sx, sy);
    pair<double, double> devb = calc_deviations(u, nbeta, q0, qf, sx, sy);
    pair<double, double> devg = calc_deviations(u, ngamma, q0, qf, sx, sy);
  
    // set deviation maxima/minima    
    dn_alpha = std::min(dn_alpha, deva.first);
    dn_beta = std::min(dn_beta, devb.first);
    dn_gamma = std::min(dn_gamma, devg.first);
    dp_alpha = std::max(dp_alpha, deva.second);
    dp_beta = std::max(dp_beta, devb.second);
    dp_gamma = std::max(dp_gamma, devg.second);

    // determine the half deviations in each direction
    double len_uxy = (uy - ux).norm();
    double d_alpha = std::max(std::fabs(dp_alpha - dn_alpha), len_uxy*(double) 0.5);
    double d_beta = std::fabs(dp_beta - dn_beta);
    double d_gamma = std::fabs(dp_gamma - dn_gamma);

    // setup the bounding box
    double nu = (d_beta + d_gamma + d_alpha)*2.0 - len_uxy;
    assert(nu > -NEAR_ZERO);
    FILE_LOG(LOG_COLDET) << " -- dalpha: [" << dn_alpha << ", " << dp_alpha << "]" << endl;
    FILE_LOG(LOG_COLDET) << " -- dbeta: [" << dn_beta << ", " << dp_beta << "]" << endl;
    FILE_LOG(LOG_COLDET) << " -- dgamma: [" << dn_gamma << ", " << dp_gamma << "]" << endl;
    FILE_LOG(LOG_COLDET) << " -- nu contribution along alpha/beta: " << nu << endl;
    Point3d cxy = (ux + uy)*0.5;
    Point3d mini = cxy - nalpha*d_alpha - nbeta*d_beta - ngamma*d_gamma;
    Point3d maxi = cxy + nalpha*d_alpha + nbeta*d_beta + ngamma*d_gamma;
    O.center = (maxi+mini)*0.5;
    O.l = O.R.transpose_mult(Origin3d((maxi-mini)*0.5));
    O.l[0] = std::fabs(O.l[0]);
    O.l[1] = std::fabs(O.l[1]);
    O.l[2] = std::fabs(O.l[2]);

    // determine whether there is an intersection with the bounding box for b
    FILE_LOG(LOG_COLDET) << " -- nu: " << nu << endl;
    FILE_LOG(LOG_COLDET) << " -- checking BV intersection of: " << endl;
    FILE_LOG(LOG_COLDET) << O << " and " << endl << gb_BV;
    if (LOGGING(LOG_COLDET))
    {
      OBBPtr gb_OBB = dynamic_pointer_cast<OBB>(gb_BV);
      if (gb_OBB)
        FILE_LOG(LOG_COLDET) << *gb_OBB << endl;
    }

    // O is in gb_BV's frame
    if (!BV::intersects(&O, gb_BV.get()))
    {
      FILE_LOG(LOG_COLDET) << "   -- no intersection; continuing looping..." << endl;
      continue;
    }

    // ************************************************************************
    // there is a bounding box intersection; bisect or intersect with triangles 
    // ************************************************************************

    if (nu > eps_tolerance)
    {
      FILE_LOG(LOG_COLDET) << "   -- intersection detected; trajectory segment must be bisected" << endl;

      // add two elements to the queue
      double ti = (tx+ty)*0.5;
      Q.push(make_pair(tx, ti));
      Q.push(make_pair(ti, ty));
      nbisects++;
    }
    else
    {
      FILE_LOG(LOG_COLDET) << "   -- intersection detected and nu less than tolerance" << endl;

      // intersect the line segment with the geometry
      double t;
      if (gb_primitive->intersect_seg(gb_BV, LineSeg3(ux, uy), t, cp, normal))
      {
        FILE_LOG(LOG_COLDET) << "  intersection detected!  time of impact: " << t << " (true: " << (tx + (ty-tx)*t) << ")" << endl;

        // transform time to account for tx and ty
        t = tx + (ty-tx)*t;

        FILE_LOG(LOG_COLDET) << "     -- point intersection (untransformed): " << cp << endl;
        FILE_LOG(LOG_COLDET) << "     -- normal (untransformed): " << normal << endl;

        // since all calculations are in gb's frame; interpolate gb to time t
        // and transform contact point and normal to global coordinates
        Origin3d cpo(cp);
        Origin3d no(normal);
        double s = t/(tf-t0);
        cp = Pose3d::interpolate_transform_point(Pb_t0, Pb_tf, s, cpo);
        normal = Pose3d::interpolate_transform_vector(Pb_t0, Pb_tf, s, no);

        // look for degenerate normal
        if (std::fabs(normal.norm() - (double) 1.0) > NEAR_ZERO)
        {
          FILE_LOG(LOG_COLDET) << "    -- degenerate normal detected! (" << normal << "); not reporting intersection" << endl;
          continue;
        }        
        
        FILE_LOG(LOG_COLDET) << "     -- point intersection: " << cp << endl;
        FILE_LOG(LOG_COLDET) << "     -- normal: " << normal << endl;
        FILE_LOG(LOG_COLDET) << "# of bisections: " << nbisects << endl;
        FILE_LOG(LOG_COLDET) << "GeneralizedCCD::determine_TOI() exited" << endl;

        return t;
      }
      else
      {
        FILE_LOG(LOG_COLDET) << "     -- intersection does not occur in interval [t0, tf]" << endl;
        FILE_LOG(LOG_COLDET) << "GeneralizedCCD::determine_TOI() exited" << endl;
      }
    }
  }

  FILE_LOG(LOG_COLDET) << "# of bisections: " << nbisects << endl;
  FILE_LOG(LOG_COLDET) << "  no impact detected" << endl;
  FILE_LOG(LOG_COLDET) << "GeneralizedCCD::determine_TOI() exited" << endl;

  // still here?  no contact...
  return INF; 
}

/// Determines the two planes that bound a vector between two rotations
bool GeneralizedCCD::bound_u(const Vector3d& u, const Quatd& q0, const Quatd& qf, Vector3d& normal1, Vector3d& normal2)
{
  // compute the rotated u
  Vector3d u0(q0*Origin3d(u), normal1.pose);
  Vector3d uf(qf*Origin3d(u), normal1.pose);

  // determine a vector perpendicular to both
  Vector3d perp = Vector3d::cross(u0, uf);
  double perp_norm = perp.norm();
  if (perp_norm < NEAR_ZERO)
    return false;
  else
    perp /= perp_norm;

  // determine the two planes
  normal1 = Vector3d::normalize(Vector3d::cross(u0, perp));
  normal2 = Vector3d::normalize(Vector3d::cross(uf, perp));

  // make sure that both vectors are on the same side of the plane
  double dot1 = u0.dot(normal2);
  double dot2 = uf.dot(normal1);
  if (dot1*dot2 < 0)
    normal2 = -normal2;
 
  return true;
}

/// Function for computing the maximum deviation in a given direction
double GeneralizedCCD::calc_deviation(double alpha, void* params)
{
  const DeviationCalc& data = *((const DeviationCalc*) params);

  // linearly interpolate the quaternions
  Quatd q = Quatd::lerp(data.q1, data.q2, alpha);

  // do the arithmetic
  return Vector3d::dot(data.d, Vector3d(q*Origin3d(data.u), data.d.pose));
}

/// Computes the minimum deviation over interval [0,1] using bracketing and Brent's method
/**
 * \param u vector from center-of-mass to point (in local frame)
 * \param d the direction vector
 * \param q1 the orientation at t=0
 * \param q2 the orientation at t=1
 * \param t on return, contains the t at which the deviation is minimized
 * \return the minimum deviation
 */
double GeneralizedCCD::calc_min_dev(const Vector3d& u, const Vector3d& d, const Quatd& q1, const Quatd& q2, double& t)
{
  const double TOL = std::sqrt(std::sqrt(std::numeric_limits<double>::epsilon()));

  double ft;

  // setup data for deviation calculations
  DeviationCalc dc;
  dc.u = u;
  dc.q1 = q1;
  dc.q2 = q2;
  dc.d = d;

  // find suitable starting value for brent's method
  double f0 = calc_deviation(0.0, &dc);
  double f1 = calc_deviation(1.0, &dc);
  t = (f0 < f1) ? 0.0 : 1.0;
  
  // call Brent's method -- note: tolerance is a bit high
  if (!brent(0.0, 1.0, t, ft, &calc_deviation, TOL, &dc))
    cerr << "GeneralizedCCD::calc_min_dev() - brent's method failed!" << endl;

  return ft;
}

/// Computes the maximum and minimum deviation in a given direction for two points
pair<double, double> GeneralizedCCD::calc_deviations(const Vector3d& u, const Vector3d& d, const Quatd& q1, const Quatd& q2, double t1, double t2)
{
  // compute the deviation in the two directions
  DeviationCalc dc;
  dc.u = u;
  dc.d = d;
  dc.q1 = q1;
  dc.q2 = q2;
  double dev1 = calc_deviation(t1, &dc);
  double dev2 = calc_deviation(t2, &dc);
  pair<double, double> dev(dev1, dev2);
  if (dev1 > dev2)
    std::swap(dev.first, dev.second);
  return dev;
}

/// Computes the maximum deviation over interval [0,1] using bracketing and Brent's method
/**
 * \param u vector from center-of-mass to point (in local frame)
 * \param d the direction vector
 * \param q1 the orientation at t=0
 * \param q2 the orientation at t=1
 * \param t on return, contains the t at which the deviation is maximized [0,1]
 * \return the maximum deviation
 */
double GeneralizedCCD::calc_max_dev(const Vector3d& u, const Vector3d& d, const Quatd& q1, const Quatd& q2, double& t)
{
  const double TOL = 1e-4;

  double ft;

  // setup data for deviation calculations
  DeviationCalc dc;
  dc.u = u;
  dc.q1 = q1;
  dc.q2 = q2;

  // set d in the deviation data because brent's method is a minimizer and we
  // want to maximize
  dc.d = -d;

  // find suitable starting value for brent's method
  double f0 = calc_deviation(0.0, &dc);
  double f1 = calc_deviation(1.0, &dc);
  t = (f0 < f1) ? 0.0 : 1.0;
  
  // call Brent's method -- note: tolerance is a bit high
  if (!brent(0.0, 1.0, t, ft, &calc_deviation, TOL, &dc))
    cerr << "GeneralizedCCD::calc_max_dev() - brent's method failed!" << endl;

  return -ft;
}

/****************************************************************************
 Methods for Drumwright-Shell algorithm end 
****************************************************************************/

/****************************************************************************
 Methods for broad phase begin 
****************************************************************************/
void GeneralizedCCD::broad_phase(const map<CollisionGeometryPtr, PosePair>& poses, vector<pair<CollisionGeometryPtr, CollisionGeometryPtr> >& to_check)
{
  FILE_LOG(LOG_COLDET) << "GeneralizedCCD::broad_phase() entered" << std::endl;

  // clear the vector of pairs to check
  to_check.clear();

  // sort the AABBs
  sort_AABBs(poses);

  // store how many overlaps we have for pairs
  map<sorted_pair<CollisionGeometryPtr>, unsigned> overlaps;

  // set of active bounds
  set<CollisionGeometryPtr> active_bounds;

  // scan through the x-bounds
  for (unsigned i=0; i< _x_bounds.size(); i++)
  {
    // eliminate from the active bounds if at the end of a bound
    if (_x_bounds[i].second.end)
    {
      assert(active_bounds.find(_x_bounds[i].second.geom) != active_bounds.end());
      active_bounds.erase(_x_bounds[i].second.geom);
    }
    else
    {
      // at the start of a bound
      BOOST_FOREACH(CollisionGeometryPtr cg, active_bounds)
        overlaps[make_sorted_pair(cg, _x_bounds[i].second.geom)]++;

      // add the geometry to the active set
      active_bounds.insert(_x_bounds[i].second.geom);
    }
  }

  // scan through the y-bounds
  for (unsigned i=0; i< _y_bounds.size(); i++)
  {
    // eliminate from the active bounds if at the end of a bound
    if (_y_bounds[i].second.end)
    {
      assert(active_bounds.find(_y_bounds[i].second.geom) != active_bounds.end());
      active_bounds.erase(_y_bounds[i].second.geom);
    }
    else
    {
      // at the start of a bound
      BOOST_FOREACH(CollisionGeometryPtr cg, active_bounds)
        overlaps[make_sorted_pair(cg, _y_bounds[i].second.geom)]++;

      // add the geometry to the active set
      active_bounds.insert(_y_bounds[i].second.geom);
    }
  }

  // scan through the z-bounds
  for (unsigned i=0; i< _z_bounds.size(); i++)
  {
    // eliminate from the active bounds if at the end of a bound
    if (_z_bounds[i].second.end)
    {
      assert(active_bounds.find(_z_bounds[i].second.geom) != active_bounds.end());
      active_bounds.erase(_z_bounds[i].second.geom);
    }
    else
    {
      // at the start of a bound
      BOOST_FOREACH(CollisionGeometryPtr cg, active_bounds)
        overlaps[make_sorted_pair(cg, _z_bounds[i].second.geom)]++;

      // add the geometry to the active set
      active_bounds.insert(_z_bounds[i].second.geom);
    }
  }

  // now setup pairs to check
  for (map<sorted_pair<CollisionGeometryPtr>, unsigned>::const_iterator i = overlaps.begin(); i != overlaps.end(); i++)
  {
    FILE_LOG(LOG_COLDET) << i->second << " overlaps between " << i->first.first << " (" << i->first.first->get_single_body()->id << ") and " << i->first.second << " (" << i->first.second->get_single_body()->id << ")" << std::endl;

    // only consider the pair if they overlap in all three dimensions
    if (i->second < 3)
      continue;

    // if the pair is disabled, continue looping
    if (this->disabled_pairs.find(i->first) != this->disabled_pairs.end())
      continue;

    // get the rigid bodies corresponding to the geometries
    RigidBodyPtr rb1 = dynamic_pointer_cast<RigidBody>(i->first.first->get_single_body());
    RigidBodyPtr rb2 = dynamic_pointer_cast<RigidBody>(i->first.second->get_single_body());

    // don't check pairs from the same rigid body
    if (rb1 == rb2)
      continue;

    // if both rigid bodies are disabled, don't check
    if (!rb1->is_enabled() && !rb2->is_enabled())
      continue;

    // if we're here, we have a candidate for the narrow phase
    to_check.push_back(make_pair(i->first.first, i->first.second));
    FILE_LOG(LOG_COLDET) << "  ... checking pair" << std::endl;
  }
  
  FILE_LOG(LOG_COLDET) << "GeneralizedCCD::broad_phase() exited" << std::endl;
}

void GeneralizedCCD::sort_AABBs(const map<CollisionGeometryPtr, PosePair>& poses)
{
  // if a geometry was added or removed, rebuild the vector of bounds
  // and copy it to x, y, z dimensions
  if (_rebuild_bounds_vecs)
  {
    build_bv_vector(poses, _x_bounds);
    _y_bounds = _x_bounds;
    _z_bounds = _x_bounds;
  }

  // update bounds vectors
  update_bounds_vector(_x_bounds, poses, eXAxis);
  update_bounds_vector(_y_bounds, poses, eYAxis);
  update_bounds_vector(_z_bounds, poses, eZAxis);
  
  // if geometry was added or removed, do standard sorts of vectors
  if (_rebuild_bounds_vecs)
  {
    std::sort(_x_bounds.begin(), _x_bounds.end());
    std::sort(_y_bounds.begin(), _y_bounds.end());
    std::sort(_z_bounds.begin(), _z_bounds.end());

    // now indicate that bounds vectors have been (re)built
    _rebuild_bounds_vecs = false;
  }
  else
  {
    // bounds are nearly sorted; do insertion sort
    insertion_sort(_x_bounds.begin(), _x_bounds.end());
    insertion_sort(_y_bounds.begin(), _y_bounds.end());
    insertion_sort(_z_bounds.begin(), _z_bounds.end());
  }
}

void GeneralizedCCD::update_bounds_vector(vector<pair<double, BoundsStruct> >& bounds, const map<CollisionGeometryPtr, PosePair>& poses, AxisType axis)
{
  const unsigned X = 0, Y = 1, Z = 2;
  OBB obb;
  BoundingSphere bsph;
  SSL ssl;

  FILE_LOG(LOG_COLDET) << " -- update_bounds_vector() entered (axis=" << axis << ")" << std::endl;

  // iterate over bounds vector
  for (unsigned i=0; i< bounds.size(); i++)
  {
    // get the bounding volume, collision geometry, and rigid body
    BVPtr bv = bounds[i].second.bv;
    CollisionGeometryPtr geom = bounds[i].second.geom;

    // get the poses
    assert(poses.find(geom) != poses.end());
    const PosePair& pp = poses.find(geom)->second; 

    // get the expanded bounding volume
    BVPtr swept_bv = get_swept_BV(geom, bv, pp);

    // set pose for collision geometry at time t0
    *geom->_F = pp.t0;

    // prepare transform to global frame
    Transform3d wTbv = Pose3d::calc_relative_pose(swept_bv->get_relative_pose(), GLOBAL);

    // transform swept bounding volume to global frame
    BV* bvX;
    if (dynamic_pointer_cast<OBB>(swept_bv))
      bvX = &obb; 
    else if (dynamic_pointer_cast<BoundingSphere>(swept_bv))
      bvX = &bsph;
    else if (dynamic_pointer_cast<SSL>(swept_bv))
      bvX = &ssl; 
    swept_bv->transform(wTbv, bvX);

    // get the bound for the bounding volume
    Point3d bound = (bounds[i].second.end) ? bvX->get_upper_bounds() : bvX->get_lower_bounds();
    FILE_LOG(LOG_COLDET) << "  updating collision geometry: " << geom << "  rigid body: " << geom->get_single_body()->id << std::endl;

    // update the bounds for the given axis
    switch (axis)
    {
      case eXAxis:
        bounds[i].first = bound[X];
        break;
 
      case eYAxis:
        bounds[i].first = bound[Y];
        break;

      case eZAxis:
        bounds[i].first = bound[Z];
        break;

      default:
        assert(false);
    }

    if (bounds[i].second.end)
      FILE_LOG(LOG_COLDET) << "    upper bound: " << bounds[i].first << std::endl; 
    if (!bounds[i].second.end)  
      FILE_LOG(LOG_COLDET) << "    lower bound: " << bounds[i].first << std::endl;
  }

  FILE_LOG(LOG_COLDET) << " -- update_bounds_vector() exited" << std::endl;
}

void GeneralizedCCD::build_bv_vector(const map<CollisionGeometryPtr, PosePair>& poses, vector<pair<double, BoundsStruct> >& bounds)
{
  const double INF = std::numeric_limits<double>::max();

  // clear the vector
  bounds.clear();

  // iterate over all collision geometries
  for (set<CollisionGeometryPtr>::const_iterator i = _geoms.begin(); i != _geoms.end(); i++)
  {
    // if the geometry is disabled, skip the geometry
    if (this->disabled.find(*i) != this->disabled.end())
      continue;

    // get the primitive for the geometry
    PrimitivePtr p = (*i)->get_geometry();

    // get the top-level BV for the geometry
    BVPtr bv = p->get_BVH_root(*i);

    // get the poses for the geometry 
    assert(poses.find(*i) != poses.end());

    // setup the bounds structure
    BoundsStruct bs;
    bs.end = false;
    bs.geom = *i;
    bs.bv = bv;

    // add the lower bound
    bounds.push_back(make_pair(-INF, bs));

    // modify the bounds structure to indicate the end bound
    bs.end = true;
    bounds.push_back(make_pair(INF, bs));
  }
}

/****************************************************************************
 Methods for broad phase end 
****************************************************************************/

/****************************************************************************
 Methods for static geometry intersection testing begin 
****************************************************************************/

/// Determines whether there is a collision at the current position and orientation of the bodies
/**
 * \note the epsilon parameter is ignored
 */
bool GeneralizedCCD::is_collision(double epsilon)
{
  // clear the set of colliding pairs and list of colliding triangles
  colliding_pairs.clear();
  colliding_tris.clear();

  // iterate over geometries 
  for (std::set<CollisionGeometryPtr>::const_iterator i = _geoms.begin(); i != _geoms.end(); i++)
  {
    // get the first geometry, its primitive, and its bounding volume 
    CollisionGeometryPtr g1 = *i;
    PrimitivePtr g1_primitive = g1->get_geometry();
    BVPtr bv1 = g1_primitive->get_BVH_root(g1);

    // get the pose for the geometry
    shared_ptr<const Pose3d> Pg1 = g1->get_pose();

    // loop through all other geometries
    std::set<CollisionGeometryPtr>::const_iterator j = i;
    j++;
    for (; j != _geoms.end(); j++)
    {
      // get the second geometry, its primitive, and its bounding volume 
      CollisionGeometryPtr g2 = *j;
      PrimitivePtr g2_primitive = g2->get_geometry();
      BVPtr bv2 = g2_primitive->get_BVH_root(g2);

      // see whether to check
      if (!is_checked(g1, g2))
        continue; 

      // get the pose for the second geometry 
      shared_ptr<const Pose3d> Pg2 = g2->get_pose();

      // compute the transform from g2 to g1 
      Transform3d g1Tg2 = Pose3d::calc_relative_pose(Pg2, Pg1); 

      // if intersects, add to colliding pairs
      if (intersect_BV_trees(bv1, bv2, g1Tg2, g1, g2))
        colliding_pairs.insert(make_sorted_pair(g1, g2));
    } 
  }

  return !colliding_pairs.empty();
}

/// Intersects two BV trees; returns <b>true</b> if one (or more) pair of the underlying triangles intersects
bool GeneralizedCCD::intersect_BV_trees(BVPtr a, BVPtr b, const Transform3d& aTb, CollisionGeometryPtr geom_a, CollisionGeometryPtr geom_b) 
{
  std::queue<tuple<BVPtr, BVPtr, bool> > q;

  // get address of the last colliding triangle pair on the queue
  CollidingTriPair* last = (colliding_tris.empty()) ? NULL : &colliding_tris.back();

  FILE_LOG(LOG_COLDET) << "GeneralizedCCD::intersect_BV_trees() entered" << endl;

  // intersect the BVs at the top level
  if (!BV::intersects(a, b, aTb))
  {
    FILE_LOG(LOG_COLDET) << "  no intersection at top-level BVs" << endl;
    FILE_LOG(LOG_COLDET) << "GeneralizedCCD::intersect_BV_trees() exited" << endl;

    return false;
  }

  // add a and b to the queue
  q.push(make_tuple(a, b, false));

  // drill down alternatingly until both trees are exhausted
  while (!q.empty())
  {
    // get the two nodes off of the front of the queue
    BVPtr bv1 = q.front().get<0>();
    BVPtr bv2 = q.front().get<1>();
    bool rev = q.front().get<2>();

    // no longer need the elm on the front of the queue
    q.pop();

    // check for bv1 and bv2 both leafs
    if (bv1->is_leaf() && bv2->is_leaf())
    {
      if (!rev)
        intersect_BV_leafs(bv1, bv2, aTb, geom_a, geom_b, std::back_inserter(colliding_tris));
      else
        intersect_BV_leafs(bv2, bv1, aTb, geom_a, geom_b, std::back_inserter(colliding_tris));

      // see whether we want to exit early
      if (mode == eFirstContact && !colliding_tris.empty() && last != &colliding_tris.back())
        return true;
    }

    // drill down through bv2, if possible
    if (bv2->is_leaf())
    {
      // check the children of o1
      BOOST_FOREACH(BVPtr child, bv1->children)
        if ((!rev && BV::intersects(child, bv2, aTb)) || (rev && BV::intersects(bv2, child, aTb)))
          q.push(make_tuple(child, bv2, rev));
    }
    else
      BOOST_FOREACH(BVPtr child, bv2->children)
      {
        if ((!rev && BV::intersects(bv1, child, aTb)) || (rev && BV::intersects(child, bv1, aTb)))
          q.push(make_tuple(child, bv1, !rev));
      }
  }

  // see whether we have an intersection
  if (!colliding_tris.empty() && last != &colliding_tris.back())
    return true;

  FILE_LOG(LOG_COLDET) << "  -- all intersection checks passed; no intersection" << endl;
  FILE_LOG(LOG_COLDET) << "GeneralizedCCD::intersect_BV_trees() exited" << endl;

  return false;
} 

/****************************************************************************
 Methods for static geometry intersection testing end 
****************************************************************************/

// Brent's method
/// Brent's method for univariation minimization
/**
 * \param x_lower the left end of the interval to search
 * \param x_supper the right end of the interval to search
 * \param x the initial estimate (f(x) < f(x_lower) and f(x) < f(x_upper))
 *        and the input that yields the optimal value on return
 * \param fx the optimal value on return
 * \param f the function to optimize
 * \param params parameters to pass to f
 * \param eps the tolerance
 * \return <b>true</b> if successful, <b>false</b> if does not converge
 */
bool GeneralizedCCD::brent(double x_lower, double x_upper, double& x, double& fx, double (*f)(double, void*), double eps, void* params)
{
  const unsigned MAX_ITER = 100;
  const double GOLDEN = 0.3819660;

  double v = GOLDEN * x_upper;
  double w = v;
  double d = 0;
  double e = 0;
  double f_vw = (*f)(v, params);
  double f_v = f_vw;
  double f_w = f_vw;

  // set the minimum
  double f_lower = (*f)(x_lower, params);
  double f_upper = (*f)(x_upper, params);
  fx = (*f)(x, params);
  if (fx > f_lower+std::numeric_limits<double>::epsilon() ||
      fx > f_upper+std::numeric_limits<double>::epsilon())
    return false;

  for (unsigned iter=0; iter< MAX_ITER; iter++)
  {
    const double x_left = x_lower;
    const double x_right = x_upper;
    const double z = x;
    const double f_z = fx;
    std::swap(d, e);
    double u, f_u;

    double w_lower = (z - x_left);
    double w_upper = (x_right - z);
    const double tolerance =  1.4901161193847656e-08 * std::fabs (z);

    double p = 0, q = 0, r = 0;

    const double midpoint = 0.5 * (x_left + x_right);
    if (std::fabs(x-midpoint) <= 2.0*(eps*std::fabs(x)+1e-10) - 0.5*(x_right-x_left))
      return true;

    if (std::fabs(e) > tolerance)
    {
      /* fit parabola */
      r = (z - w) * (f_z - f_v);
      q = (z - v) * (f_z - f_w);
      p = (z - v) * q - (z - w) * r;
      q = 2 * (q - r);

      if (q > 0)
        p = -p;
      else
        q = -q;

      r = e;
      e  = d;
    }

    if (std::fabs (p) < std::fabs (0.5 * q * r) && p < q * w_lower && p < q * w_upper)
    {
      double t2 = 2 * tolerance ;
      d = p / q;
      u = z + d;

      if ((u - x_left) < t2 || (x_right - u) < t2)
        d = (z < midpoint) ? tolerance : -tolerance ;
    }
    else
    {
      e = (z < midpoint) ? x_right - z : -(z - x_left) ;
      d = GOLDEN * e;
    }

    if (std::fabs (d) >= tolerance)
      u = z + d;
    else
      u = z + ((d > 0) ? tolerance : -tolerance) ;
    f_u = (*f)(u, params);

    if (f_u <= f_z)
    {
      if (u < z)
      {
        x_upper = z;
        f_upper = f_z;
      }
      else
      {
        x_lower = z;
        f_lower = f_z;
      }

      v = w;
      f_v = f_w;
      w = z;
      f_w = f_z;
      x = u;
      fx = f_u;
    }
    else
    {
      if (u < z)
      {
        x_lower = u;
        f_lower = f_u;
        continue;
      }
      else
      {
        x_upper = u;
        f_upper = f_u;
        continue;
      }

      if (f_u <= f_w || w == z)
      {
        v = w;
        f_v = f_w;
        w = u;
        f_w = f_u;
        continue;
      }
      else if (f_u <= f_v || v == z || v == w)
      {
        v = u;
        f_v = f_u;
        continue;
      }
    }
  }

  return false;
}
<|MERGE_RESOLUTION|>--- conflicted
+++ resolved
@@ -111,119 +111,8 @@
 /// Computes the poses from states
 map<CollisionGeometryPtr, GeneralizedCCD::PosePair> GeneralizedCCD::get_poses(const vector<pair<DynamicBodyPtr, VectorNd> >& q0, const vector<pair<DynamicBodyPtr, VectorNd> >& q1)
 {
-<<<<<<< HEAD
-  vector<VectorN> old_qd(q0.size());
-
-  // first set the generalized velocities
-=======
   map<CollisionGeometryPtr, GeneralizedCCD::PosePair> poses;
   map<CollisionGeometryPtr, Pose3d> global_poses_t0, global_poses_tf;
-
-  // re-set generalized coordinates to q0
->>>>>>> f15d295b
-  #ifndef _OPENMP
-  for (unsigned i=0; i< q1.size(); i++)
-    q0[i].first->set_generalized_coordinates(DynamicBody::eEuler, q0[i].second);
-  #else
-  #pragma #omp parallel for
-  for (unsigned i=0; i< q1.size(); i++)
-    q0[i].first->set_generalized_coordinates(DynamicBody::eEuler, q0[i].second);
-  #endif
-
-  // get the poses from all collision geometries 
-  BOOST_FOREACH(CollisionGeometryPtr g, _geoms)
-  {
-<<<<<<< HEAD
-    qd.copy_from(q1[i].second) -= q0[i].second;
-    // Q: why do we set generalized coords to q1?
-    q1[i].first->set_generalized_coordinates(DynamicBody::eRodrigues, q0[i].second);
-    q1[i].first->get_generalized_velocity(DynamicBody::eAxisAngle, old_qd[i]);
-    q1[i].first->set_generalized_velocity(DynamicBody::eRodrigues, qd);
-=======
-    Pose3d P0 = *g->get_pose();
-    poses[g].t0 = P0;
-    P0.update_relative_pose(GLOBAL);
-    global_poses_t0[g] = P0;
->>>>>>> f15d295b
-  }
-
-  // set generalized coordinates to q1
-  #ifndef _OPENMP
-  for (unsigned i=0; i< q0.size(); i++)
-    q1[i].first->set_generalized_coordinates(DynamicBody::eEuler, q1[i].second);
-  #else
-  #pragma #omp parallel for
-  for (unsigned i=0; i< q0.size(); i++)
-<<<<<<< HEAD
-  {
-    qd[i].copy_from(q1[i].second) -= q0[i].second;
-    q1[i].first->set_generalized_coordinates(DynamicBody::eRodrigues, q0[i].second);
-    q1[i].first->get_generalized_velocity(DynamicBody::eAxisAngle, old_qd[i]);
-    q1[i].first->set_generalized_velocity(DynamicBody::eRodrigues, qd[i]);
-  }
-=======
-    q1[i].first->set_generalized_coordinates(DynamicBody::eEuler, q1[i].second);
->>>>>>> f15d295b
-  #endif
-
-  // get the poses from all collision geometries and save 
-  BOOST_FOREACH(CollisionGeometryPtr g, _geoms)
-  {
-    // get the transform from the pose at q0 to the pose at q1
-    const Pose3d& P0 = global_poses_t0[g];
-
-    // setup pose
-    Pose3d& P1 = global_poses_tf[g]; 
-    P1 = *g->get_pose();
-    P1.update_relative_pose(GLOBAL);
-    FILE_LOG(LOG_COLDET) << "Body for collision geometry: " << g->get_single_body()->id << " pose in global frame: " << std::endl << Matrix3d(P1.q) << P1.x << std::endl;
-
-    // compute the differential between the two poses
-    SVelocityd diff = Pose3d::diff(P0, P1);
-
-    // get the pose pair
-    GeneralizedCCD::PosePair& pp = poses[g];
-    
-    // apply the transform to g's current pose
-    diff.pose = g->get_pose()->rpose;
-    pp.tf = pp.t0 + diff;
-  }
-
-  // loop over all pairs of geometries, computing transforms
-  for (set<CollisionGeometryPtr>::const_iterator i = _geoms.begin(); i != _geoms.end(); i++)
-  {
-    // get the poses for i
-    const Pose3d& P0i = global_poses_t0[*i];
-    const Pose3d& P1i = global_poses_tf[*i];
-
-    set<CollisionGeometryPtr>::const_iterator j = i;
-    for (++j; j != _geoms.end(); j++)
-    {
-      // get the *inverse* poses for j
-      Pose3d iP0j = global_poses_t0[*j].inverse();
-      Pose3d iP1j = global_poses_tf[*j].inverse();
-
-      // compute the transforms from i to j
-      TransformPair Tpair;
-      Tpair.t0.q = iP0j.q * P0i.q;
-      Tpair.t0.x = iP0j.x + iP0j.q * P0i.x;
-      Tpair.tf.q = iP1j.q * P1i.q;
-      Tpair.tf.x = iP1j.x + iP1j.q * P1i.x;
-
-      // setup the source and target for each transform
-      Tpair.t0.source = Tpair.tf.source = (*i)->get_pose();
-      Tpair.t0.target = Tpair.tf.target = (*j)->get_pose();
-
-      // store the pair
-      _transform_pairs[make_pair(*i, *j)] = Tpair;
-
-      // make an inverse pair
-      TransformPair Tpair_inv;
-      Tpair_inv.t0 = Tpair.t0.inverse();
-      Tpair_inv.tf = Tpair.tf.inverse();
-      _transform_pairs[make_pair(*j, *i)] = Tpair_inv;
-    }
-  } 
 
   // re-set generalized coordinates to q0
   #ifndef _OPENMP
@@ -235,6 +124,94 @@
     q0[i].first->set_generalized_coordinates(DynamicBody::eEuler, q0[i].second);
   #endif
 
+  // get the poses from all collision geometries 
+  BOOST_FOREACH(CollisionGeometryPtr g, _geoms)
+  {
+    Pose3d P0 = *g->get_pose();
+    poses[g].t0 = P0;
+    P0.update_relative_pose(GLOBAL);
+    global_poses_t0[g] = P0;
+  }
+
+  // set generalized coordinates to q1
+  #ifndef _OPENMP
+  for (unsigned i=0; i< q0.size(); i++)
+    q1[i].first->set_generalized_coordinates(DynamicBody::eEuler, q1[i].second);
+  #else
+  #pragma #omp parallel for
+  for (unsigned i=0; i< q0.size(); i++)
+    q1[i].first->set_generalized_coordinates(DynamicBody::eEuler, q1[i].second);
+  #endif
+
+  // get the poses from all collision geometries and save 
+  BOOST_FOREACH(CollisionGeometryPtr g, _geoms)
+  {
+    // get the transform from the pose at q0 to the pose at q1
+    const Pose3d& P0 = global_poses_t0[g];
+
+    // setup pose
+    Pose3d& P1 = global_poses_tf[g]; 
+    P1 = *g->get_pose();
+    P1.update_relative_pose(GLOBAL);
+    FILE_LOG(LOG_COLDET) << "Body for collision geometry: " << g->get_single_body()->id << " pose in global frame: " << std::endl << Matrix3d(P1.q) << P1.x << std::endl;
+
+    // compute the differential between the two poses
+    SVelocityd diff = Pose3d::diff(P0, P1);
+
+    // get the pose pair
+    GeneralizedCCD::PosePair& pp = poses[g];
+    
+    // apply the transform to g's current pose
+    diff.pose = g->get_pose()->rpose;
+    pp.tf = pp.t0 + diff;
+  }
+
+  // loop over all pairs of geometries, computing transforms
+  for (set<CollisionGeometryPtr>::const_iterator i = _geoms.begin(); i != _geoms.end(); i++)
+  {
+    // get the poses for i
+    const Pose3d& P0i = global_poses_t0[*i];
+    const Pose3d& P1i = global_poses_tf[*i];
+
+    set<CollisionGeometryPtr>::const_iterator j = i;
+    for (++j; j != _geoms.end(); j++)
+    {
+      // get the *inverse* poses for j
+      Pose3d iP0j = global_poses_t0[*j].inverse();
+      Pose3d iP1j = global_poses_tf[*j].inverse();
+
+      // compute the transforms from i to j
+      TransformPair Tpair;
+      Tpair.t0.q = iP0j.q * P0i.q;
+      Tpair.t0.x = iP0j.x + iP0j.q * P0i.x;
+      Tpair.tf.q = iP1j.q * P1i.q;
+      Tpair.tf.x = iP1j.x + iP1j.q * P1i.x;
+
+      // setup the source and target for each transform
+      Tpair.t0.source = Tpair.tf.source = (*i)->get_pose();
+      Tpair.t0.target = Tpair.tf.target = (*j)->get_pose();
+
+      // store the pair
+      _transform_pairs[make_pair(*i, *j)] = Tpair;
+
+      // make an inverse pair
+      TransformPair Tpair_inv;
+      Tpair_inv.t0 = Tpair.t0.inverse();
+      Tpair_inv.tf = Tpair.tf.inverse();
+      _transform_pairs[make_pair(*j, *i)] = Tpair_inv;
+    }
+  } 
+
+  // re-set generalized coordinates to q0
+  #ifndef _OPENMP
+  for (unsigned i=0; i< q1.size(); i++)
+    q0[i].first->set_generalized_coordinates(DynamicBody::eEuler, q0[i].second);
+  #else
+  #pragma #omp parallel for
+  for (unsigned i=0; i< q1.size(); i++)
+    q0[i].first->set_generalized_coordinates(DynamicBody::eEuler, q0[i].second);
+  #endif
+
   if (LOGGING(LOG_COLDET))
   {
     BOOST_FOREACH(CollisionGeometryPtr g, _geoms)
@@ -250,15 +227,7 @@
     }
   }
 
-<<<<<<< HEAD
-  // reset the velocities
-  for (unsigned i=0; i< q0.size(); i++)
-    q0[i].first->set_generalized_velocity(DynamicBody::eAxisAngle, old_qd[i]);
-
-  return vels;
-=======
   return poses;
->>>>>>> f15d295b
 }
 
 #ifndef _OPENMP
